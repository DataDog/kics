--- conflicted
+++ resolved
@@ -44,44 +44,6 @@
 
 ```json
 {
-<<<<<<< HEAD
-    "files_scanned": 2,
-    "files_parsed": 2,
-    "files_failed_to_scan": 0,
-    "queries_total": 253,
-    "queries_failed_to_execute": 0,
-    "queries_failed_to_compute_similarity_id": 0,
-    "queries": [
-        {
-            "query_name": "Container Allow Privilege Escalation Is True",
-            "query_id": "c878abb4-cca5-4724-92b9-289be68bd47c",
-            "severity": "MEDIUM",
-            "platform": "Terraform",
-            "files": [
-                {
-                    "file_name": "assets/queries/terraform/kubernetes/container_allow_privilege_escalation_is_true/test/positive.tf",
-                    "similarity_id": "063ed2389809f5f01ff420b63634700a9545c5e5130a6506568f925cdb0f8e13",
-                    "line": 11,
-                    "issue_type": "IncorrectValue",
-                    "search_key": "kubernetes_pod[test3].spec.container.allow_privilege_escalation",
-                    "search_value": "",
-                    "expected_value": "Attribute 'allow_privilege_escalation' is undefined or false",
-                    "actual_value": "Attribute 'allow_privilege_escalation' is true",
-                    "value": null
-                }
-            ]
-        }
-    ],
-    "scan_id": "console",
-    "severity_counters": {
-        "CRITICAL": 0,
-        "HIGH": 0,
-        "INFO": 0,
-        "LOW": 0,
-        "MEDIUM": 1
-    },
-    "total_counter": 1
-=======
 	"kics_version": "development",
 	"files_scanned": 2,
 	"lines_scanned": 59,
@@ -150,7 +112,6 @@
 			]
 		}
 	]
->>>>>>> ca216267
 }
 ```
 **Overview of key-value pairs:**  									
