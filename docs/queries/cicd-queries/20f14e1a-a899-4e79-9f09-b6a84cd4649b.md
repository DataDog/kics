---
title: Run Block Injection
hide:
  toc: true
  navigation: true
---

<style>
  .highlight .hll {
    background-color: #ff171742;
  }
  .md-content {
    max-width: 1100px;
    margin: 0 auto;
  }
</style>

-   **Query id:** 20f14e1a-a899-4e79-9f09-b6a84cd4649b
-   **Query name:** Run Block Injection
-   **Platform:** CICD
-   **Severity:** <span style="color:#ff7213">Medium</span>
-   **Category:** Insecure Configurations
-   **URL:** [Github](https://github.com/Checkmarx/kics/tree/master/assets/queries/cicd/github/run_block_injection)

### Description
GitHub Actions workflows can be triggered by a variety of events. Every workflow trigger is provided with a GitHub context that contains information about the triggering event, such as which user triggered it, the branch name, and other event context details. Some of this event data, like the base repository name, hash value of a changeset, or pull request number, is unlikely to be controlled or used for injection by the user that triggered the event.<br>
[Documentation](https://securitylab.github.com/research/github-actions-untrusted-input/)

### Code samples
#### Code samples with security vulnerabilities
```yaml title="Positive test num. 1 - yaml file" hl_lines="10"
name: Web Page To Markdown
on:
  issues:
    types: [opened]
jobs:
  WebPageToMarkdown:
    runs-on: ubuntu-latest
    steps:
      - name: Does the issue need to be converted to markdown
        run: |
          if [ "${{ github.event.issue.body }}" ]; then
            if [[ "${{ github.event.issue.title }}" =~ ^\[Auto\]* ]]; then
              :
            else
              echo "This issue does not need to generate a markdown file." 1>&2
              exit 1;
            fi;
          else
            echo "The description of the issue is empty." 1>&2
            exit 1;
          fi;
        shell: bash
      - name: Checkout
        uses: actions/checkout@v4
        with:
          ref: ${{ github.head_ref }}
      - name: Crawl pages and generate Markdown files
        uses: freeCodeCamp-China/article-webpage-to-markdown-action@v0.1.8
        with:
          newsLink: '${{ github.event.issue.Body }}'
          markDownFilePath: './chinese/articles/'
          githubToken: ${{ github.token }}
      - name: Git Auto Commit
        uses: stefanzweifel/git-auto-commit-action@v4.9.2
        with:
          commit_message: '${{ github.event.issue.title }}'
          file_pattern: chinese/articles/*.md
          commit_user_name: PageToMarkdown Bot
          commit_user_email: PageToMarkdown-bot@freeCodeCamp.org

```
```yaml title="Positive test num. 2 - yaml file" hl_lines="13"
name: Pull Request Workflow

on:
  pull_request_target:
    types:
      - opened

jobs:
  process_pull_request:
    runs-on: ubuntu-latest
    steps:
      - name: Echo Pull Request Body
        run: |
          echo "Pull Request Body: ${{ github.event.pull_request.body }}"


```
```yaml title="Positive test num. 3 - yaml file" hl_lines="13"
name: Issue Comment Workflow

on:
  issue_comment:
    types:
      - created

jobs:
  process_issue_comment:
    runs-on: ubuntu-latest
    steps:
      - name: Echo Issue Comment Body
        run: |
          echo "Issue Comment Body: ${{ github.event.comment.body }}"

```
<details><summary>Positive test num. 4 - yaml file</summary>

```yaml hl_lines="13"
name: Discussion Workflow

on:
  discussion:
    types:
      - created

jobs:
  process_discussion:
    runs-on: ubuntu-latest
    steps:
      - name: Echo Discussion Title
        run: |
          echo "Discussion Title: ${{ github.event.discussion.title }}"

```
</details>
<details><summary>Positive test num. 5 - yaml file</summary>

```yaml hl_lines="13"
name: Discussion Comment Workflow

on:
  discussion_comment:
    types:
      - created

jobs:
  process_discussion_comment:
    runs-on: ubuntu-latest
    steps:
      - name: Echo Discussion Comment Body
        run: |
          echo "Discussion Comment Body: ${{ github.event.comment.body }}"

```
</details>
<details><summary>Positive test num. 6 - yaml file</summary>

```yaml hl_lines="13"
name: Author Workflow

on:
  author:
    types:
      - created

jobs:
  process_author:
    runs-on: ubuntu-latest
    steps:
      - name: Echo Author's Username
        run: |
          echo "Author's Name: ${{ github.event.authors.name }}"

```
</details>
<details><summary>Positive test num. 7 - yaml file</summary>

```yaml hl_lines="13"
name: Workflow Run Workflow

on:
  workflow_run:
    workflows:
      - "Your Workflow Name" # Replace with the name of your specific workflow

jobs:
  process_workflow_run:
    runs-on: ubuntu-latest
    steps:
      - name: Echo Workflow Run Name
        run: |
          echo "Workflow Run Path: ${{ github.event.workflow.path }}"

```
</details>


#### Code samples without security vulnerabilities
```yaml title="Negative test num. 1 - yaml file"
name: check-go-coverage

on:
  pull_request_target:
    branches: [master]

jobs:
  coverage:
    name: Check Go coverage
    runs-on: ubuntu-latest
    steps:
      - name: Checkout Source
        uses: actions/checkout@v4
        with:
          fetch-depth: 0
      - name: Set up Go 1.21.x
        uses: actions/setup-go@v4
        with:
          go-version: 1.21.x
      - name: Run test metrics script
        id: testcov
        run: |
          make test-coverage-report | tee test-results
          echo "coverage=$(cat test-results | grep "Total coverage: " test-results | cut -d ":" -f 2 | bc)" >> $GITHUB_ENV
      - name: Checks if Go coverage is at least 80%
        if: env.coverage < 80
        run: |
          echo "Go coverage is lower than 80%: ${{ env.coverage }}%"
          exit 1

```
```yaml title="Negative test num. 2 - yaml file"
name: Issue Workflow

on:
  issues:
    types:
      - opened

jobs:
  process_issue:
    runs-on: ubuntu-latest
    steps:
      - name: Greet the New Issue
        run: |
          # Echo a simple sentence
          echo "Hello, a new issue has been opened!"

```
```yaml title="Negative test num. 3 - yaml file"
name: Discussion Workflow

on:
  discussion:
    types:
      - created

jobs:
  process_discussion:
    runs-on: ubuntu-latest
    steps:
      - name: Greet the New Discussion
        run: |
          echo "Hello, a new discussion has been created!"

```
<details><summary>Negative test num. 4 - yaml file</summary>

```yaml
name: Issue Comment Workflow

on:
  issue_comment:
    types:
      - created

jobs:
  process_issue_comment:
    runs-on: ubuntu-latest
    steps:
<<<<<<< HEAD
      - name: Checkout Source
        uses: actions/checkout@v4
        with:
          fetch-depth: 0
      - name: Set up Go 1.22.x
        uses: actions/setup-go@v5
        with:
          go-version: 1.22.x
      - name: Run test metrics script
        id: testcov
        run: |
          make test-coverage-report | tee test-results
          echo "coverage=$(cat test-results | grep "Total coverage: " test-results | cut -d ":" -f 2 | bc)" >> $GITHUB_ENV
      - name: Checks if Go coverage is at least 80%
        if: env.coverage < 80
=======
      - name: Greet the New Issue Comment
>>>>>>> 947ca37d
        run: |
          echo "Hello, a new issue comment has been created!"

```
</details>
<details><summary>Negative test num. 5 - yaml file</summary>

```yaml
name: Discussion Comment Workflow

on:
  discussion_comment:
    types:
      - created

jobs:
  process_discussion_comment:
    runs-on: ubuntu-latest
    steps:
      - name: Greet the New Discussion Comment
        run: |
          echo "Hello, a new discussion comment has been created!"

```
</details>
<details><summary>Negative test num. 6 - yaml file</summary>

```yaml
name: Author Workflow

on:
  author:
    types:
      - created

jobs:
  process_author:
    runs-on: ubuntu-latest
    steps:
      - name: Greet the New Author
        run: |
          echo "Hello, a new author has been created!"

```
</details>
<details><summary>Negative test num. 7 - yaml file</summary>

```yaml
name: Workflow Run Workflow

on:
  workflow_run:
    workflows:
      - "Your Workflow Name" # Replace with the name of your specific workflow

jobs:
  process_workflow_run:
    runs-on: ubuntu-latest
    steps:
      - name: Greet the New Workflow Run
        run: |
          echo "Hello, a new workflow run has started for 'Your Workflow Name'!"

```
</details><|MERGE_RESOLUTION|>--- conflicted
+++ resolved
@@ -204,10 +204,10 @@
         uses: actions/checkout@v4
         with:
           fetch-depth: 0
-      - name: Set up Go 1.21.x
-        uses: actions/setup-go@v4
-        with:
-          go-version: 1.21.x
+      - name: Set up Go 1.22.x
+        uses: actions/setup-go@v5
+        with:
+          go-version: 1.22.x
       - name: Run test metrics script
         id: testcov
         run: |
@@ -269,25 +269,7 @@
   process_issue_comment:
     runs-on: ubuntu-latest
     steps:
-<<<<<<< HEAD
-      - name: Checkout Source
-        uses: actions/checkout@v4
-        with:
-          fetch-depth: 0
-      - name: Set up Go 1.22.x
-        uses: actions/setup-go@v5
-        with:
-          go-version: 1.22.x
-      - name: Run test metrics script
-        id: testcov
-        run: |
-          make test-coverage-report | tee test-results
-          echo "coverage=$(cat test-results | grep "Total coverage: " test-results | cut -d ":" -f 2 | bc)" >> $GITHUB_ENV
-      - name: Checks if Go coverage is at least 80%
-        if: env.coverage < 80
-=======
       - name: Greet the New Issue Comment
->>>>>>> 947ca37d
         run: |
           echo "Hello, a new issue comment has been created!"
 
