--- conflicted
+++ resolved
@@ -1,104 +1,4 @@
 {
-<<<<<<< HEAD
-  "kics_version": "development",
-  "files_scanned": 1,
-  "lines_scanned": 50,
-  "files_parsed": 1,
-  "lines_parsed": 55,
-  "lines_ignored": 0,
-  "files_failed_to_scan": 0,
-  "queries_total": 17,
-  "queries_failed_to_execute": 0,
-  "queries_failed_to_compute_similarity_id": 0,
-  "scan_id": "console",
-  "severity_counters": {
-    "CRITICAL": 0,
-    "HIGH": 0,
-    "INFO": 1,
-    "LOW": 0,
-    "MEDIUM": 3,
-    "TRACE": 0
-  },
-  "total_counter": 4,
-  "total_bom_resources": 0,
-  "start": "2024-03-27T14:12:18.6828073Z",
-  "end": "2024-03-27T14:12:23.2195749Z",
-  "paths": [
-    "/path/test/fixtures/resolve_references"
-  ],
-  "queries": [
-    {
-      "query_name": "Response Code Missing (v3)",
-      "query_id": "6c35d2c6-09f2-4e5c-a094-e0e91327071d",
-      "query_url": "https://swagger.io/specification/#operation-object",
-      "severity": "MEDIUM",
-      "platform": "OpenAPI",
-      "category": "Networking and Firewall",
-      "experimental": false,
-      "description": "500, 429 and 400 responses should be defined for all operations, except head operation. 415 response should be defined for the post, put, and patch operations. 404 response should be defined for the get, put, head, delete operations. 200 response should be defined for options operation. 401 and 403 response should be defined for all operations when the security field is defined.",
-      "description_id": "dbf15009",
-      "files": [
-        {
-          "file_name": "path\\test\\fixtures\\resolve_references\\swagger.yaml",
-          "similarity_id": "0e9d0a90c2069babcc7d07b581105ebda5dba82dc83c0ef588103f8805662c8c",
-          "line": 14,
-          "issue_type": "MissingAttribute",
-          "search_key": "paths.{{/users/{userId}}}.$ref=./paths/users/user.yaml",
-          "search_line": 0,
-          "search_value": "400 response",
-          "expected_value": "400 response should be set",
-          "actual_value": "400 response is undefined"
-        },
-        {
-          "file_name": "path\\test\\fixtures\\resolve_references\\swagger.yaml",
-          "similarity_id": "21b4b94761ab17c403b6455c8b88f295729ed9e98fd3101b2bb5cf5373fba1e6",
-          "line": 14,
-          "issue_type": "MissingAttribute",
-          "search_key": "paths.{{/users/{userId}}}.$ref=./paths/users/user.yaml",
-          "search_line": 0,
-          "search_value": "429 response",
-          "expected_value": "429 response should be set",
-          "actual_value": "429 response is undefined"
-        },
-        {
-          "file_name": "path\\test\\fixtures\\resolve_references\\swagger.yaml",
-          "similarity_id": "22e82edb39085e8787d853eed386b45f1774e7bbf7e1f08ed9662c33cd69d883",
-          "line": 14,
-          "issue_type": "MissingAttribute",
-          "search_key": "paths.{{/users/{userId}}}.$ref=./paths/users/user.yaml",
-          "search_line": 0,
-          "search_value": "500 response",
-          "expected_value": "500 response should be set",
-          "actual_value": "500 response is undefined"
-        }
-      ]
-    },
-    {
-      "query_name": "Components Schema Definition Is Unused",
-      "query_id": "962fa01e-b791-4dcc-b04a-4a3e7389be5e",
-      "query_url": "https://swagger.io/specification/#components-object",
-      "severity": "INFO",
-      "platform": "OpenAPI",
-      "category": "Best Practices",
-      "experimental": false,
-      "description": "Components schemas definitions should be referenced or removed from Open API definition",
-      "description_id": "5cdc0f3b",
-      "files": [
-        {
-          "file_name": "path\\test\\fixtures\\resolve_references\\swagger.yaml",
-          "similarity_id": "ff39e561509c13315ce34a0be602a974d63231b70cb5cdf778109e062302f8eb",
-          "line": 17,
-          "issue_type": "IncorrectValue",
-          "search_key": "components.schemas.{{MyResponse}}",
-          "search_line": 0,
-          "search_value": "",
-          "expected_value": "Schema should be used as reference somewhere",
-          "actual_value": "Schema is not used as reference"
-        }
-      ]
-    }
-  ]
-=======
 	"kics_version": "development",
 	"files_scanned": 1,
 	"lines_scanned": 50,
@@ -197,5 +97,4 @@
 			]
 		}
 	]
->>>>>>> 9b7965b7
 }