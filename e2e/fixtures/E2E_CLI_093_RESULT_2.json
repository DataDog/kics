{
	"kics_version": "development",
	"files_scanned": 2,
	"lines_scanned": 68,
	"files_parsed": 2,
	"lines_parsed": 68,
	"lines_ignored": 0,
	"files_failed_to_scan": 0,
	"queries_total": 1,
	"queries_failed_to_execute": 0,
	"queries_failed_to_compute_similarity_id": 0,
	"scan_id": "console",
	"severity_counters": {
		"CRITICAL": 0,
		"HIGH": 0,
		"INFO": 0,
		"LOW": 2,
		"MEDIUM": 0,
		"TRACE": 0
	},
	"total_counter": 2,
	"total_bom_resources": 0,
	"start": "2024-01-31T15:46:25.2714687Z",
	"end": "2024-01-31T15:46:25.5747871Z",
	"paths": [
    "/path/test/fixtures/test_old_severity/test",
    "/path/test/fixtures/test_old_severity/low"
	],
	"queries": [
		{
			"query_name": "Run Block Injection",
			"query_id": "20f14e1a-a899-4e79-9f09-b6a84cd4649b",
			"query_url": "https://securitylab.github.com/research/github-actions-untrusted-input/",
			"severity": "LOW",
			"platform": "CICD",
			"category": "Insecure Configurations",
			"experimental": false,
			"description": "GitHub Actions workflows can be triggered by a variety of events. Every workflow trigger is provided with a GitHub context that contains information about the triggering event, such as which user triggered it, the branch name, and other event context details. Some of this event data, like the base repository name, hash value of a changeset, or pull request number, is unlikely to be controlled or used for injection by the user that triggered the event.",
			"description_id": "02044a75",
			"files": [
        {
<<<<<<< HEAD
          "file_name": "path\\test\\fixtures\\test_new_severities\\test\\positive1.yaml",
          "similarity_id": "a1294c1a63bca998f5cadb852c2680cd6be87510b295234219f2018d684e93fc",
=======
          "file_name": "path\\test\\fixtures\\test_old_severities\\test\\positive1.yaml",
          "similarity_id": "2197922dab336742ff58010e01218006c9b2c930a840018ef8b42fb1284f2a45",
>>>>>>> ecf7d453
          "line": 10,
          "issue_type": "IncorrectValue",
          "search_key": "run={{if [ \"${{ github.event.issue.body }}\" ]; then\n  if [[ \"${{ github.event.issue.title }}\" =~ ^\\[Auto\\]* ]]; then\n    :\n  else\n    echo \"This issue does not need to generate a markdown file.\" 1\u003e\u00262\n    exit 1;\n  fi;\nelse\n  echo \"The description of the issue is empty.\" 1\u003e\u00262\n  exit 1;\nfi;\n}}",
          "search_line": 10,
          "search_value": "github.event.issue.body",
          "expected_value": "Run block does not contain dangerous input controlled by user.",
          "actual_value": "Run block contains dangerous input controlled by user."
        },
        {
<<<<<<< HEAD
          "file_name": "path\\test\\fixtures\\test_new_severities\\test\\positive1.yaml",
          "similarity_id": "bc1190ab3eb96cba01d963d7fc2b1d244f311aa30c6c1bad37c44ff1f746a09c",
=======
          "file_name": "path\\test\\fixtures\\test_old_severities\\test\\positive1.yaml",
          "similarity_id": "efac914cab5fb466570dd3a71ee3edd8197a15928c56c2aabff00f54d05c5e6d",
>>>>>>> ecf7d453
          "line": 10,
          "issue_type": "IncorrectValue",
          "search_key": "run={{if [ \"${{ github.event.issue.body }}\" ]; then\n  if [[ \"${{ github.event.issue.title }}\" =~ ^\\[Auto\\]* ]]; then\n    :\n  else\n    echo \"This issue does not need to generate a markdown file.\" 1\u003e\u00262\n    exit 1;\n  fi;\nelse\n  echo \"The description of the issue is empty.\" 1\u003e\u00262\n  exit 1;\nfi;\n}}",
          "search_line": 10,
          "search_value": "github.event.issue.title",
          "expected_value": "Run block does not contain dangerous input controlled by user.",
          "actual_value": "Run block contains dangerous input controlled by user."
        }
			]
		}
	]
}<|MERGE_RESOLUTION|>--- conflicted
+++ resolved
@@ -39,13 +39,8 @@
 			"description_id": "02044a75",
 			"files": [
         {
-<<<<<<< HEAD
-          "file_name": "path\\test\\fixtures\\test_new_severities\\test\\positive1.yaml",
+          "file_name": "path\\test\\fixtures\\test_old_severity\\test\\positive1.yaml",
           "similarity_id": "a1294c1a63bca998f5cadb852c2680cd6be87510b295234219f2018d684e93fc",
-=======
-          "file_name": "path\\test\\fixtures\\test_old_severities\\test\\positive1.yaml",
-          "similarity_id": "2197922dab336742ff58010e01218006c9b2c930a840018ef8b42fb1284f2a45",
->>>>>>> ecf7d453
           "line": 10,
           "issue_type": "IncorrectValue",
           "search_key": "run={{if [ \"${{ github.event.issue.body }}\" ]; then\n  if [[ \"${{ github.event.issue.title }}\" =~ ^\\[Auto\\]* ]]; then\n    :\n  else\n    echo \"This issue does not need to generate a markdown file.\" 1\u003e\u00262\n    exit 1;\n  fi;\nelse\n  echo \"The description of the issue is empty.\" 1\u003e\u00262\n  exit 1;\nfi;\n}}",
@@ -55,13 +50,8 @@
           "actual_value": "Run block contains dangerous input controlled by user."
         },
         {
-<<<<<<< HEAD
-          "file_name": "path\\test\\fixtures\\test_new_severities\\test\\positive1.yaml",
+          "file_name": "path\\test\\fixtures\\test_old_severity\\test\\positive1.yaml",
           "similarity_id": "bc1190ab3eb96cba01d963d7fc2b1d244f311aa30c6c1bad37c44ff1f746a09c",
-=======
-          "file_name": "path\\test\\fixtures\\test_old_severities\\test\\positive1.yaml",
-          "similarity_id": "efac914cab5fb466570dd3a71ee3edd8197a15928c56c2aabff00f54d05c5e6d",
->>>>>>> ecf7d453
           "line": 10,
           "issue_type": "IncorrectValue",
           "search_key": "run={{if [ \"${{ github.event.issue.body }}\" ]; then\n  if [[ \"${{ github.event.issue.title }}\" =~ ^\\[Auto\\]* ]]; then\n    :\n  else\n    echo \"This issue does not need to generate a markdown file.\" 1\u003e\u00262\n    exit 1;\n  fi;\nelse\n  echo \"The description of the issue is empty.\" 1\u003e\u00262\n  exit 1;\nfi;\n}}",
