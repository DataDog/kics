{
<<<<<<< HEAD
  "kics_version": "development",
  "files_scanned": 1,
  "lines_scanned": 19,
  "files_parsed": 1,
  "lines_parsed": 19,
  "lines_ignored": 0,
  "files_failed_to_scan": 0,
  "queries_total": 1044,
  "queries_failed_to_execute": 0,
  "queries_failed_to_compute_similarity_id": 0,
  "scan_id": "console",
  "severity_counters": {
    "CRITICAL": 0,
    "HIGH": 6,
    "INFO": 2,
    "LOW": 3,
    "MEDIUM": 6,
    "TRACE": 0
  },
  "total_counter": 17,
  "total_bom_resources": 0,
  "start": "2024-03-26T11:28:26.445066Z",
  "end": "2024-03-26T11:29:27.6713056Z",
  "paths": [
    "/path/e2e/fixtures/samples/terraform.tf"
  ],
  "queries": [
    {
      "query_name": "Passwords And Secrets - Generic Password",
      "query_id": "487f4be7-3fd9-4506-a07a-eae252180c08",
      "query_url": "https://docs.kics.io/latest/secrets/",
      "severity": "HIGH",
      "platform": "Common",
      "cloud_provider": "COMMON",
      "category": "Secret Management",
      "experimental": false,
      "description": "Password and Secrets shouldn't be displayed in plain text on IaC files.",
      "description_id": "d69d8a89",
      "files": [
        {
          "file_name": "path\\e2e\\fixtures\\samples\\terraform.tf",
          "similarity_id": "d6a018d85a93d338ed89c82b791f30c1913eff5e743f67cfa52176f5135aea2b",
          "line": 14,
          "issue_type": "RedundantAttribute",
          "search_key": "",
          "search_line": 0,
          "search_value": "",
          "expected_value": "Hardcoded secret key should not appear in source",
          "actual_value": "Hardcoded secret key appears in source"
        },
        {
          "file_name": "path\\e2e\\fixtures\\samples\\terraform.tf",
          "similarity_id": "9e26d1ce4d2e0f7fa9b77195bd329f18c135b946ba74a13bc05a289dfc3455f1",
          "line": 5,
          "issue_type": "RedundantAttribute",
          "search_key": "",
          "search_line": 0,
          "search_value": "",
          "expected_value": "Hardcoded secret key should not appear in source",
          "actual_value": "Hardcoded secret key appears in source"
        }
      ]
    },
    {
      "query_name": "Redshift Not Encrypted",
      "query_id": "cfdcabb0-fc06-427c-865b-c59f13e898ce",
      "query_url": "https://registry.terraform.io/providers/hashicorp/aws/latest/docs/resources/redshift_cluster#encrypted",
      "severity": "HIGH",
      "platform": "Terraform",
      "cloud_provider": "AWS",
      "category": "Encryption",
      "experimental": false,
      "description": "AWS Redshift Cluster should be encrypted. Check if 'encrypted' field is false or undefined (default is false)",
      "description_id": "2bee4895",
      "files": [
        {
          "file_name": "path\\e2e\\fixtures\\samples\\terraform.tf",
          "similarity_id": "e413b091a0cfff9b692ce5d9fa075e3f69e037a58030e9ef592d5f58ae446fbc",
          "line": 1,
          "resource_type": "aws_redshift_cluster",
          "resource_name": "default",
          "issue_type": "MissingAttribute",
          "search_key": "aws_redshift_cluster[default]",
          "search_line": 1,
          "search_value": "",
          "expected_value": "aws_redshift_cluster.encrypted should be defined and not null",
          "actual_value": "aws_redshift_cluster.encrypted is undefined or null",
          "remediation": "encrypted = true",
          "remediation_type": "addition"
        },
        {
          "file_name": "path\\e2e\\fixtures\\samples\\terraform.tf",
          "similarity_id": "a09d6aefe0fec02ce6b1b30afb3186c7fa4454165a4a1754ed104d22d6156af7",
          "line": 10,
          "resource_type": "aws_redshift_cluster",
          "resource_name": "default1",
          "issue_type": "MissingAttribute",
          "search_key": "aws_redshift_cluster[default1]",
          "search_line": 10,
          "search_value": "",
          "expected_value": "aws_redshift_cluster.encrypted should be defined and not null",
          "actual_value": "aws_redshift_cluster.encrypted is undefined or null",
          "remediation": "encrypted = true",
          "remediation_type": "addition"
        }
      ]
    },
    {
      "query_name": "Redshift Publicly Accessible",
      "query_id": "af173fde-95ea-4584-b904-bb3923ac4bda",
      "query_url": "https://registry.terraform.io/providers/hashicorp/aws/latest/docs/resources/redshift_cluster",
      "severity": "HIGH",
      "platform": "Terraform",
      "cloud_provider": "AWS",
      "category": "Insecure Configurations",
      "experimental": false,
      "description": "AWS Redshift Clusters must not be publicly accessible. Check if 'publicly_accessible' field is true or undefined (default is true)",
      "description_id": "9a581503",
      "files": [
        {
          "file_name": "path\\e2e\\fixtures\\samples\\terraform.tf",
          "similarity_id": "7ae2741fb3c480c38776368fbe21412672c6458d490e4648eb1ad1aadc24a741",
          "line": 17,
          "resource_type": "aws_redshift_cluster",
          "resource_name": "default1",
          "issue_type": "IncorrectValue",
          "search_key": "aws_redshift_cluster[default1].publicly_accessible",
          "search_line": -1,
          "search_value": "",
          "expected_value": "aws_redshift_cluster.publicly_accessible should be set to false",
          "actual_value": "aws_redshift_cluster.publicly_accessible is true",
          "remediation": "{\"after\":\"false\",\"before\":\"true\"}",
          "remediation_type": "replacement"
        },
        {
          "file_name": "path\\e2e\\fixtures\\samples\\terraform.tf",
          "similarity_id": "4234052fbe1fed19a465cec7fbed9eb156c22eeae7d97c3ac8096bcc7b39a2fe",
          "line": 1,
          "resource_type": "aws_redshift_cluster",
          "resource_name": "default",
          "issue_type": "MissingAttribute",
          "search_key": "aws_redshift_cluster[default]",
          "search_line": -1,
          "search_value": "",
          "expected_value": "aws_redshift_cluster.publicly_accessible should be defined and not null",
          "actual_value": "aws_redshift_cluster.publicly_accessible is undefined or null",
          "remediation": "publicly_accessible = false",
          "remediation_type": "addition"
        }
      ]
    },
    {
      "query_name": "Redshift Cluster Logging Disabled",
      "query_id": "15ffbacc-fa42-4f6f-a57d-2feac7365caa",
      "query_url": "https://registry.terraform.io/providers/hashicorp/aws/latest/docs/resources/redshift_cluster#enable",
      "severity": "MEDIUM",
      "platform": "Terraform",
      "cloud_provider": "AWS",
      "category": "Observability",
      "experimental": false,
      "description": "Make sure Logging is enabled for Redshift Cluster",
      "description_id": "458fe7a3",
      "files": [
        {
          "file_name": "path\\e2e\\fixtures\\samples\\terraform.tf",
          "similarity_id": "0455ad9d92fa1dc1cbf20dd5042ee21d9ae176388662b5982501aa01724e50d9",
          "line": 1,
          "resource_type": "aws_redshift_cluster",
          "resource_name": "default",
          "issue_type": "MissingAttribute",
          "search_key": "aws_redshift_cluster[default]",
          "search_line": 1,
          "search_value": "",
          "expected_value": "'aws_redshift_cluster.logging' should be true",
          "actual_value": "'aws_redshift_cluster.logging' is undefined",
          "remediation": "logging {\n\t\tenable = true \n\t}",
          "remediation_type": "addition"
        },
        {
          "file_name": "path\\e2e\\fixtures\\samples\\terraform.tf",
          "similarity_id": "2abf26c3014fc445da69d8d5bb862c1c511e8e16ad3a6c6f6e14c28aa0adac1d",
          "line": 10,
          "resource_type": "aws_redshift_cluster",
          "resource_name": "default1",
          "issue_type": "MissingAttribute",
          "search_key": "aws_redshift_cluster[default1]",
          "search_line": 10,
          "search_value": "",
          "expected_value": "'aws_redshift_cluster.logging' should be true",
          "actual_value": "'aws_redshift_cluster.logging' is undefined",
          "remediation": "logging {\n\t\tenable = true \n\t}",
          "remediation_type": "addition"
        }
      ]
    },
    {
      "query_name": "Redshift Cluster Without VPC",
      "query_id": "0a494a6a-ebe2-48a0-9d77-cf9d5125e1b3",
      "query_url": "https://registry.terraform.io/providers/hashicorp/aws/latest/docs/resources/redshift_cluster#vpc_security_group_ids",
      "severity": "MEDIUM",
      "platform": "Terraform",
      "cloud_provider": "AWS",
      "category": "Insecure Configurations",
      "experimental": false,
      "description": "Redshift Cluster should be configured in VPC (Virtual Private Cloud)",
      "description_id": "6fd531fa",
      "files": [
        {
          "file_name": "path\\e2e\\fixtures\\samples\\terraform.tf",
          "similarity_id": "c703e26654dc3e9da1ad3519663f38aed2a29e629b4342f9e75af464a07699e0",
          "line": 1,
          "resource_type": "aws_redshift_cluster",
          "resource_name": "default",
          "issue_type": "MissingAttribute",
          "search_key": "aws_redshift_cluster[default]",
          "search_line": -1,
          "search_value": "vpc_security_group_ids",
          "expected_value": "aws_redshift_cluster[default].vpc_security_group_ids should be set",
          "actual_value": "aws_redshift_cluster[default].vpc_security_group_ids is undefined"
        },
        {
          "file_name": "path\\e2e\\fixtures\\samples\\terraform.tf",
          "similarity_id": "4aa3f159f39767de53b49ed871977b8b499bf19b3b0865b1631042aa830598aa",
          "line": 10,
          "resource_type": "aws_redshift_cluster",
          "resource_name": "default1",
          "issue_type": "MissingAttribute",
          "search_key": "aws_redshift_cluster[default1]",
          "search_line": -1,
          "search_value": "cluster_subnet_group_name",
          "expected_value": "aws_redshift_cluster[default1].cluster_subnet_group_name should be set",
          "actual_value": "aws_redshift_cluster[default1].cluster_subnet_group_name is undefined"
        },
        {
          "file_name": "path\\e2e\\fixtures\\samples\\terraform.tf",
          "similarity_id": "709853fdb034e451c68825041190bbff098e2893528d91c39d84d31ea93ecae6",
          "line": 1,
          "resource_type": "aws_redshift_cluster",
          "resource_name": "default",
          "issue_type": "MissingAttribute",
          "search_key": "aws_redshift_cluster[default]",
          "search_line": -1,
          "search_value": "cluster_subnet_group_name",
          "expected_value": "aws_redshift_cluster[default].cluster_subnet_group_name should be set",
          "actual_value": "aws_redshift_cluster[default].cluster_subnet_group_name is undefined"
        },
        {
          "file_name": "path\\e2e\\fixtures\\samples\\terraform.tf",
          "similarity_id": "83461a5eac8fed2264fac68a6d352d1ed752867a9b0a131afa9ba7e366159b59",
          "line": 10,
          "resource_type": "aws_redshift_cluster",
          "resource_name": "default1",
          "issue_type": "MissingAttribute",
          "search_key": "aws_redshift_cluster[default1]",
          "search_line": -1,
          "search_value": "vpc_security_group_ids",
          "expected_value": "aws_redshift_cluster[default1].vpc_security_group_ids should be set",
          "actual_value": "aws_redshift_cluster[default1].vpc_security_group_ids is undefined"
        }
      ]
    },
    {
      "query_name": "IAM Access Analyzer Not Enabled",
      "query_id": "e592a0c5-5bdb-414c-9066-5dba7cdea370",
      "query_url": "https://registry.terraform.io/providers/hashicorp/aws/latest/docs/resources/accessanalyzer_analyzer",
      "severity": "LOW",
      "platform": "Terraform",
      "cloud_provider": "AWS",
      "category": "Best Practices",
      "experimental": false,
      "description": "IAM Access Analyzer should be enabled and configured to continuously monitor resource permissions",
      "description_id": "d03e85ae",
      "files": [
        {
          "file_name": "path\\e2e\\fixtures\\samples\\terraform.tf",
          "similarity_id": "aa346cd1642a83b40e221f96a43d88dbfacecdf1f8e5314c24145f8d35530197",
          "line": 1,
          "resource_type": "n/a",
          "resource_name": "n/a",
          "issue_type": "MissingAttribute",
          "search_key": "resource",
          "search_line": -1,
          "search_value": "",
          "expected_value": "'aws_accessanalyzer_analyzer' should be set",
          "actual_value": "'aws_accessanalyzer_analyzer' is undefined"
        }
      ]
    },
    {
      "query_name": "Redshift Using Default Port",
      "query_id": "41abc6cc-dde1-4217-83d3-fb5f0cc09d8f",
      "query_url": "https://registry.terraform.io/providers/hashicorp/aws/latest/docs/resources/redshift_cluster#port",
      "severity": "LOW",
      "platform": "Terraform",
      "cloud_provider": "AWS",
      "category": "Networking and Firewall",
      "experimental": false,
      "description": "Redshift should not use the default port (5439) because an attacker can easily guess the port",
      "description_id": "e2e48d27",
      "files": [
        {
          "file_name": "path\\e2e\\fixtures\\samples\\terraform.tf",
          "similarity_id": "0460e3d4bb9ffcbc219231ebe8d154b6dc2ed00c348278dba780a721cd3a1a06",
          "line": 10,
          "resource_type": "aws_redshift_cluster",
          "resource_name": "default1",
          "issue_type": "MissingAttribute",
          "search_key": "aws_redshift_cluster[default1]",
          "search_line": 10,
          "search_value": "",
          "expected_value": "aws_redshift_cluster.port should be defined and not null",
          "actual_value": "aws_redshift_cluster.port is undefined or null"
        },
        {
          "file_name": "path\\e2e\\fixtures\\samples\\terraform.tf",
          "similarity_id": "9fca92ccbbb8e3f95df092898d7e287dde416e4ea8212f6c4bb30e37c27f2cab",
          "line": 1,
          "resource_type": "aws_redshift_cluster",
          "resource_name": "default",
          "issue_type": "MissingAttribute",
          "search_key": "aws_redshift_cluster[default]",
          "search_line": 1,
          "search_value": "",
          "expected_value": "aws_redshift_cluster.port should be defined and not null",
          "actual_value": "aws_redshift_cluster.port is undefined or null"
        }
      ]
    },
    {
      "query_name": "Resource Not Using Tags",
      "query_id": "e38a8e0a-b88b-4902-b3fe-b0fcb17d5c10",
      "query_url": "https://registry.terraform.io/providers/hashicorp/aws/latest/docs/guides/resource-tagging",
      "severity": "INFO",
      "platform": "Terraform",
      "cloud_provider": "AWS",
      "category": "Best Practices",
      "experimental": false,
      "description": "AWS services resource tags are an essential part of managing components. As a best practice, the field 'tags' should have additional tags defined other than 'Name'",
      "description_id": "09db2d52",
      "files": [
        {
          "file_name": "path\\e2e\\fixtures\\samples\\terraform.tf",
          "similarity_id": "406b71d9fd0edb656a4735df30dde77c5f8a6c4ec3caa3442f986a92832c653b",
          "line": 10,
          "resource_type": "aws_redshift_cluster",
          "resource_name": "default1",
          "issue_type": "MissingAttribute",
          "search_key": "aws_redshift_cluster[{{default1}}]",
          "search_line": -1,
          "search_value": "",
          "expected_value": "aws_redshift_cluster[{{default1}}].tags should be defined and not null",
          "actual_value": "aws_redshift_cluster[{{default1}}].tags is undefined or null"
        },
        {
          "file_name": "path\\e2e\\fixtures\\samples\\terraform.tf",
          "similarity_id": "b44463ffd0f5c1eadc04ce6649982da68658349ad880daef470250661d3d1512",
          "line": 1,
          "resource_type": "aws_redshift_cluster",
          "resource_name": "default",
          "issue_type": "MissingAttribute",
          "search_key": "aws_redshift_cluster[{{default}}]",
          "search_line": -1,
          "search_value": "",
          "expected_value": "aws_redshift_cluster[{{default}}].tags should be defined and not null",
          "actual_value": "aws_redshift_cluster[{{default}}].tags is undefined or null"
        }
      ]
    }
  ]
=======
	"kics_version": "development",
	"files_scanned": 1,
	"lines_scanned": 19,
	"files_parsed": 1,
	"lines_parsed": 19,
	"lines_ignored": 0,
	"files_failed_to_scan": 0,
	"queries_total": 1041,
	"queries_failed_to_execute": 0,
	"queries_failed_to_compute_similarity_id": 0,
	"scan_id": "console",
	"severity_counters": {
		"CRITICAL": 0,
		"HIGH": 6,
		"INFO": 2,
		"LOW": 7,
		"MEDIUM": 2,
		"TRACE": 0
	},
	"total_counter": 17,
	"total_bom_resources": 0,
	"start": "2024-03-27T11:17:59.9149862Z",
	"end": "2024-03-27T11:18:08.3311188Z",
	"paths": [
		"/path/e2e/fixtures/samples/terraform.tf"
	],
	"queries": [
		{
			"query_name": "Passwords And Secrets - Generic Password",
			"query_id": "487f4be7-3fd9-4506-a07a-eae252180c08",
			"query_url": "https://docs.kics.io/latest/secrets/",
			"severity": "HIGH",
			"platform": "Common",
			"cloud_provider": "COMMON",
			"category": "Secret Management",
			"experimental": false,
			"description": "Query to find passwords and secrets in infrastructure code.",
			"description_id": "d69d8a89",
			"files": [
				{
					"file_name": "/path/e2e/fixtures/samples/terraform.tf",
					"similarity_id": "d6a018d85a93d338ed89c82b791f30c1913eff5e743f67cfa52176f5135aea2b",
					"line": 14,
					"issue_type": "RedundantAttribute",
					"search_key": "",
					"search_line": 0,
					"search_value": "",
					"expected_value": "Hardcoded secret key should not appear in source",
					"actual_value": "Hardcoded secret key appears in source"
				},
				{
					"file_name": "/path/e2e/fixtures/samples/terraform.tf",
					"similarity_id": "9e26d1ce4d2e0f7fa9b77195bd329f18c135b946ba74a13bc05a289dfc3455f1",
					"line": 5,
					"issue_type": "RedundantAttribute",
					"search_key": "",
					"search_line": 0,
					"search_value": "",
					"expected_value": "Hardcoded secret key should not appear in source",
					"actual_value": "Hardcoded secret key appears in source"
				}
			]
		},
		{
			"query_name": "Redshift Not Encrypted",
			"query_id": "cfdcabb0-fc06-427c-865b-c59f13e898ce",
			"query_url": "https://registry.terraform.io/providers/hashicorp/aws/latest/docs/resources/redshift_cluster#encrypted",
			"severity": "HIGH",
			"platform": "Terraform",
			"cloud_provider": "AWS",
			"category": "Encryption",
			"experimental": false,
			"description": "AWS Redshift Cluster should be encrypted. Check if 'encrypted' field is false or undefined (default is false)",
			"description_id": "2bee4895",
			"files": [
				{
					"file_name": "/path/e2e/fixtures/samples/terraform.tf",
					"similarity_id": "bd00cd9cd4edd1015d1a1e89f98bdd8128cdaa51456e605ca2c29bd64888efcd",
					"line": 1,
					"resource_type": "aws_redshift_cluster",
					"resource_name": "default",
					"issue_type": "MissingAttribute",
					"search_key": "aws_redshift_cluster[default]",
					"search_line": 1,
					"search_value": "",
					"expected_value": "aws_redshift_cluster.encrypted should be defined and not null",
					"actual_value": "aws_redshift_cluster.encrypted is undefined or null",
					"remediation": "encrypted = true",
					"remediation_type": "addition"
				},
				{
					"file_name": "/path/e2e/fixtures/samples/terraform.tf",
					"similarity_id": "a5941ee6cc25be94d6a2dfc73fd602e587638d6ad6caf188c09c374b77283917",
					"line": 10,
					"resource_type": "aws_redshift_cluster",
					"resource_name": "default1",
					"issue_type": "MissingAttribute",
					"search_key": "aws_redshift_cluster[default1]",
					"search_line": 10,
					"search_value": "",
					"expected_value": "aws_redshift_cluster.encrypted should be defined and not null",
					"actual_value": "aws_redshift_cluster.encrypted is undefined or null",
					"remediation": "encrypted = true",
					"remediation_type": "addition"
				}
			]
		},
		{
			"query_name": "Redshift Publicly Accessible",
			"query_id": "af173fde-95ea-4584-b904-bb3923ac4bda",
			"query_url": "https://registry.terraform.io/providers/hashicorp/aws/latest/docs/resources/redshift_cluster",
			"severity": "HIGH",
			"platform": "Terraform",
			"cloud_provider": "AWS",
			"category": "Insecure Configurations",
			"experimental": false,
			"description": "AWS Redshift Clusters must not be publicly accessible. Check if 'publicly_accessible' field is true or undefined (default is true)",
			"description_id": "9a581503",
			"files": [
				{
					"file_name": "/path/e2e/fixtures/samples/terraform.tf",
					"similarity_id": "4234052fbe1fed19a465cec7fbed9eb156c22eeae7d97c3ac8096bcc7b39a2fe",
					"line": 1,
					"resource_type": "aws_redshift_cluster",
					"resource_name": "default",
					"issue_type": "MissingAttribute",
					"search_key": "aws_redshift_cluster[default]",
					"search_line": -1,
					"search_value": "",
					"expected_value": "aws_redshift_cluster.publicly_accessible should be defined and not null",
					"actual_value": "aws_redshift_cluster.publicly_accessible is undefined or null",
					"remediation": "publicly_accessible = false",
					"remediation_type": "addition"
				},
				{
					"file_name": "/path/e2e/fixtures/samples/terraform.tf",
					"similarity_id": "7ae2741fb3c480c38776368fbe21412672c6458d490e4648eb1ad1aadc24a741",
					"line": 17,
					"resource_type": "aws_redshift_cluster",
					"resource_name": "default1",
					"issue_type": "IncorrectValue",
					"search_key": "aws_redshift_cluster[default1].publicly_accessible",
					"search_line": -1,
					"search_value": "",
					"expected_value": "aws_redshift_cluster.publicly_accessible should be set to false",
					"actual_value": "aws_redshift_cluster.publicly_accessible is true",
					"remediation": "{\"after\":\"false\",\"before\":\"true\"}",
					"remediation_type": "replacement"
				}
			]
		},
		{
			"query_name": "Redshift Cluster Logging Disabled",
			"query_id": "15ffbacc-fa42-4f6f-a57d-2feac7365caa",
			"query_url": "https://registry.terraform.io/providers/hashicorp/aws/latest/docs/resources/redshift_cluster#enable",
			"severity": "MEDIUM",
			"platform": "Terraform",
			"cloud_provider": "AWS",
			"category": "Observability",
			"experimental": false,
			"description": "Make sure Logging is enabled for Redshift Cluster",
			"description_id": "458fe7a3",
			"files": [
				{
					"file_name": "/path/e2e/fixtures/samples/terraform.tf",
					"similarity_id": "65c5c77aa946123a3434e2508fa5f8c6d37412fd55f4adc3d04b22d7b820822b",
					"line": 10,
					"resource_type": "aws_redshift_cluster",
					"resource_name": "default1",
					"issue_type": "MissingAttribute",
					"search_key": "aws_redshift_cluster[default1]",
					"search_line": 10,
					"search_value": "",
					"expected_value": "'aws_redshift_cluster.logging' should be true",
					"actual_value": "'aws_redshift_cluster.logging' is undefined",
					"remediation": "logging {\n\t\tenable = true \n\t}",
					"remediation_type": "addition"
				},
				{
					"file_name": "/path/e2e/fixtures/samples/terraform.tf",
					"similarity_id": "225c40e04fe9ac2285e2e47a448c8159cde8561762989f936c5cc6967977f664",
					"line": 1,
					"resource_type": "aws_redshift_cluster",
					"resource_name": "default",
					"issue_type": "MissingAttribute",
					"search_key": "aws_redshift_cluster[default]",
					"search_line": 1,
					"search_value": "",
					"expected_value": "'aws_redshift_cluster.logging' should be true",
					"actual_value": "'aws_redshift_cluster.logging' is undefined",
					"remediation": "logging {\n\t\tenable = true \n\t}",
					"remediation_type": "addition"
				}
			]
		},
		{
			"query_name": "IAM Access Analyzer Not Enabled",
			"query_id": "e592a0c5-5bdb-414c-9066-5dba7cdea370",
			"query_url": "https://registry.terraform.io/providers/hashicorp/aws/latest/docs/resources/accessanalyzer_analyzer",
			"severity": "LOW",
			"platform": "Terraform",
			"cloud_provider": "AWS",
			"category": "Best Practices",
			"experimental": false,
			"description": "IAM Access Analyzer should be enabled and configured to continuously monitor resource permissions",
			"description_id": "d03e85ae",
			"files": [
				{
					"file_name": "/path/e2e/fixtures/samples/terraform.tf",
					"similarity_id": "aa346cd1642a83b40e221f96a43d88dbfacecdf1f8e5314c24145f8d35530197",
					"line": 1,
					"resource_type": "n/a",
					"resource_name": "n/a",
					"issue_type": "MissingAttribute",
					"search_key": "resource",
					"search_line": -1,
					"search_value": "",
					"expected_value": "'aws_accessanalyzer_analyzer' should be set",
					"actual_value": "'aws_accessanalyzer_analyzer' is undefined"
				}
			]
		},
		{
			"query_name": "Redshift Cluster Without VPC",
			"query_id": "0a494a6a-ebe2-48a0-9d77-cf9d5125e1b3",
			"query_url": "https://registry.terraform.io/providers/hashicorp/aws/latest/docs/resources/redshift_cluster#vpc_security_group_ids",
			"severity": "LOW",
			"platform": "Terraform",
			"cloud_provider": "AWS",
			"category": "Insecure Configurations",
			"experimental": false,
			"description": "Redshift Cluster should be configured in VPC (Virtual Private Cloud)",
			"description_id": "6fd531fa",
			"files": [
				{
					"file_name": "/path/e2e/fixtures/samples/terraform.tf",
					"similarity_id": "83461a5eac8fed2264fac68a6d352d1ed752867a9b0a131afa9ba7e366159b59",
					"line": 10,
					"resource_type": "aws_redshift_cluster",
					"resource_name": "default1",
					"issue_type": "MissingAttribute",
					"search_key": "aws_redshift_cluster[default1]",
					"search_line": -1,
					"search_value": "vpc_security_group_ids",
					"expected_value": "aws_redshift_cluster[default1].vpc_security_group_ids should be set",
					"actual_value": "aws_redshift_cluster[default1].vpc_security_group_ids is undefined"
				},
				{
					"file_name": "/path/e2e/fixtures/samples/terraform.tf",
					"similarity_id": "c703e26654dc3e9da1ad3519663f38aed2a29e629b4342f9e75af464a07699e0",
					"line": 1,
					"resource_type": "aws_redshift_cluster",
					"resource_name": "default",
					"issue_type": "MissingAttribute",
					"search_key": "aws_redshift_cluster[default]",
					"search_line": -1,
					"search_value": "vpc_security_group_ids",
					"expected_value": "aws_redshift_cluster[default].vpc_security_group_ids should be set",
					"actual_value": "aws_redshift_cluster[default].vpc_security_group_ids is undefined"
				},
				{
					"file_name": "/path/e2e/fixtures/samples/terraform.tf",
					"similarity_id": "4aa3f159f39767de53b49ed871977b8b499bf19b3b0865b1631042aa830598aa",
					"line": 10,
					"resource_type": "aws_redshift_cluster",
					"resource_name": "default1",
					"issue_type": "MissingAttribute",
					"search_key": "aws_redshift_cluster[default1]",
					"search_line": -1,
					"search_value": "cluster_subnet_group_name",
					"expected_value": "aws_redshift_cluster[default1].cluster_subnet_group_name should be set",
					"actual_value": "aws_redshift_cluster[default1].cluster_subnet_group_name is undefined"
				},
				{
					"file_name": "/path/e2e/fixtures/samples/terraform.tf",
					"similarity_id": "709853fdb034e451c68825041190bbff098e2893528d91c39d84d31ea93ecae6",
					"line": 1,
					"resource_type": "aws_redshift_cluster",
					"resource_name": "default",
					"issue_type": "MissingAttribute",
					"search_key": "aws_redshift_cluster[default]",
					"search_line": -1,
					"search_value": "cluster_subnet_group_name",
					"expected_value": "aws_redshift_cluster[default].cluster_subnet_group_name should be set",
					"actual_value": "aws_redshift_cluster[default].cluster_subnet_group_name is undefined"
				}
			]
		},
		{
			"query_name": "Redshift Using Default Port",
			"query_id": "41abc6cc-dde1-4217-83d3-fb5f0cc09d8f",
			"query_url": "https://registry.terraform.io/providers/hashicorp/aws/latest/docs/resources/redshift_cluster#port",
			"severity": "LOW",
			"platform": "Terraform",
			"cloud_provider": "AWS",
			"category": "Networking and Firewall",
			"experimental": false,
			"description": "Redshift should not use the default port (5439) because an attacker can easily guess the port",
			"description_id": "e2e48d27",
			"files": [
				{
					"file_name": "/path/e2e/fixtures/samples/terraform.tf",
					"similarity_id": "34ae9f216456678405a82e7419b9b1614ee09a765529f717679e1fa4f4a1ae0a",
					"line": 1,
					"resource_type": "aws_redshift_cluster",
					"resource_name": "default",
					"issue_type": "MissingAttribute",
					"search_key": "aws_redshift_cluster[default]",
					"search_line": 1,
					"search_value": "",
					"expected_value": "aws_redshift_cluster.port should be defined and not null",
					"actual_value": "aws_redshift_cluster.port is undefined or null"
				},
				{
					"file_name": "/path/e2e/fixtures/samples/terraform.tf",
					"similarity_id": "8f5d57a5515ee4c9c5e6d26274b4e7ae5e408e39399caff57aebe5121dc11af6",
					"line": 10,
					"resource_type": "aws_redshift_cluster",
					"resource_name": "default1",
					"issue_type": "MissingAttribute",
					"search_key": "aws_redshift_cluster[default1]",
					"search_line": 10,
					"search_value": "",
					"expected_value": "aws_redshift_cluster.port should be defined and not null",
					"actual_value": "aws_redshift_cluster.port is undefined or null"
				}
			]
		},
		{
			"query_name": "Resource Not Using Tags",
			"query_id": "e38a8e0a-b88b-4902-b3fe-b0fcb17d5c10",
			"query_url": "https://registry.terraform.io/providers/hashicorp/aws/latest/docs/guides/resource-tagging",
			"severity": "INFO",
			"platform": "Terraform",
			"cloud_provider": "AWS",
			"category": "Best Practices",
			"experimental": false,
			"description": "AWS services resource tags are an essential part of managing components. As a best practice, the field 'tags' should have additional tags defined other than 'Name'",
			"description_id": "09db2d52",
			"files": [
				{
					"file_name": "/path/e2e/fixtures/samples/terraform.tf",
					"similarity_id": "406b71d9fd0edb656a4735df30dde77c5f8a6c4ec3caa3442f986a92832c653b",
					"line": 10,
					"resource_type": "aws_redshift_cluster",
					"resource_name": "default1",
					"issue_type": "MissingAttribute",
					"search_key": "aws_redshift_cluster[{{default1}}]",
					"search_line": -1,
					"search_value": "",
					"expected_value": "aws_redshift_cluster[{{default1}}].tags should be defined and not null",
					"actual_value": "aws_redshift_cluster[{{default1}}].tags is undefined or null"
				},
				{
					"file_name": "/path/e2e/fixtures/samples/terraform.tf",
					"similarity_id": "b44463ffd0f5c1eadc04ce6649982da68658349ad880daef470250661d3d1512",
					"line": 1,
					"resource_type": "aws_redshift_cluster",
					"resource_name": "default",
					"issue_type": "MissingAttribute",
					"search_key": "aws_redshift_cluster[{{default}}]",
					"search_line": -1,
					"search_value": "",
					"expected_value": "aws_redshift_cluster[{{default}}].tags should be defined and not null",
					"actual_value": "aws_redshift_cluster[{{default}}].tags is undefined or null"
				}
			]
		}
	]
>>>>>>> 9b7965b7
}<|MERGE_RESOLUTION|>--- conflicted
+++ resolved
@@ -1,375 +1,4 @@
 {
-<<<<<<< HEAD
-  "kics_version": "development",
-  "files_scanned": 1,
-  "lines_scanned": 19,
-  "files_parsed": 1,
-  "lines_parsed": 19,
-  "lines_ignored": 0,
-  "files_failed_to_scan": 0,
-  "queries_total": 1044,
-  "queries_failed_to_execute": 0,
-  "queries_failed_to_compute_similarity_id": 0,
-  "scan_id": "console",
-  "severity_counters": {
-    "CRITICAL": 0,
-    "HIGH": 6,
-    "INFO": 2,
-    "LOW": 3,
-    "MEDIUM": 6,
-    "TRACE": 0
-  },
-  "total_counter": 17,
-  "total_bom_resources": 0,
-  "start": "2024-03-26T11:28:26.445066Z",
-  "end": "2024-03-26T11:29:27.6713056Z",
-  "paths": [
-    "/path/e2e/fixtures/samples/terraform.tf"
-  ],
-  "queries": [
-    {
-      "query_name": "Passwords And Secrets - Generic Password",
-      "query_id": "487f4be7-3fd9-4506-a07a-eae252180c08",
-      "query_url": "https://docs.kics.io/latest/secrets/",
-      "severity": "HIGH",
-      "platform": "Common",
-      "cloud_provider": "COMMON",
-      "category": "Secret Management",
-      "experimental": false,
-      "description": "Password and Secrets shouldn't be displayed in plain text on IaC files.",
-      "description_id": "d69d8a89",
-      "files": [
-        {
-          "file_name": "path\\e2e\\fixtures\\samples\\terraform.tf",
-          "similarity_id": "d6a018d85a93d338ed89c82b791f30c1913eff5e743f67cfa52176f5135aea2b",
-          "line": 14,
-          "issue_type": "RedundantAttribute",
-          "search_key": "",
-          "search_line": 0,
-          "search_value": "",
-          "expected_value": "Hardcoded secret key should not appear in source",
-          "actual_value": "Hardcoded secret key appears in source"
-        },
-        {
-          "file_name": "path\\e2e\\fixtures\\samples\\terraform.tf",
-          "similarity_id": "9e26d1ce4d2e0f7fa9b77195bd329f18c135b946ba74a13bc05a289dfc3455f1",
-          "line": 5,
-          "issue_type": "RedundantAttribute",
-          "search_key": "",
-          "search_line": 0,
-          "search_value": "",
-          "expected_value": "Hardcoded secret key should not appear in source",
-          "actual_value": "Hardcoded secret key appears in source"
-        }
-      ]
-    },
-    {
-      "query_name": "Redshift Not Encrypted",
-      "query_id": "cfdcabb0-fc06-427c-865b-c59f13e898ce",
-      "query_url": "https://registry.terraform.io/providers/hashicorp/aws/latest/docs/resources/redshift_cluster#encrypted",
-      "severity": "HIGH",
-      "platform": "Terraform",
-      "cloud_provider": "AWS",
-      "category": "Encryption",
-      "experimental": false,
-      "description": "AWS Redshift Cluster should be encrypted. Check if 'encrypted' field is false or undefined (default is false)",
-      "description_id": "2bee4895",
-      "files": [
-        {
-          "file_name": "path\\e2e\\fixtures\\samples\\terraform.tf",
-          "similarity_id": "e413b091a0cfff9b692ce5d9fa075e3f69e037a58030e9ef592d5f58ae446fbc",
-          "line": 1,
-          "resource_type": "aws_redshift_cluster",
-          "resource_name": "default",
-          "issue_type": "MissingAttribute",
-          "search_key": "aws_redshift_cluster[default]",
-          "search_line": 1,
-          "search_value": "",
-          "expected_value": "aws_redshift_cluster.encrypted should be defined and not null",
-          "actual_value": "aws_redshift_cluster.encrypted is undefined or null",
-          "remediation": "encrypted = true",
-          "remediation_type": "addition"
-        },
-        {
-          "file_name": "path\\e2e\\fixtures\\samples\\terraform.tf",
-          "similarity_id": "a09d6aefe0fec02ce6b1b30afb3186c7fa4454165a4a1754ed104d22d6156af7",
-          "line": 10,
-          "resource_type": "aws_redshift_cluster",
-          "resource_name": "default1",
-          "issue_type": "MissingAttribute",
-          "search_key": "aws_redshift_cluster[default1]",
-          "search_line": 10,
-          "search_value": "",
-          "expected_value": "aws_redshift_cluster.encrypted should be defined and not null",
-          "actual_value": "aws_redshift_cluster.encrypted is undefined or null",
-          "remediation": "encrypted = true",
-          "remediation_type": "addition"
-        }
-      ]
-    },
-    {
-      "query_name": "Redshift Publicly Accessible",
-      "query_id": "af173fde-95ea-4584-b904-bb3923ac4bda",
-      "query_url": "https://registry.terraform.io/providers/hashicorp/aws/latest/docs/resources/redshift_cluster",
-      "severity": "HIGH",
-      "platform": "Terraform",
-      "cloud_provider": "AWS",
-      "category": "Insecure Configurations",
-      "experimental": false,
-      "description": "AWS Redshift Clusters must not be publicly accessible. Check if 'publicly_accessible' field is true or undefined (default is true)",
-      "description_id": "9a581503",
-      "files": [
-        {
-          "file_name": "path\\e2e\\fixtures\\samples\\terraform.tf",
-          "similarity_id": "7ae2741fb3c480c38776368fbe21412672c6458d490e4648eb1ad1aadc24a741",
-          "line": 17,
-          "resource_type": "aws_redshift_cluster",
-          "resource_name": "default1",
-          "issue_type": "IncorrectValue",
-          "search_key": "aws_redshift_cluster[default1].publicly_accessible",
-          "search_line": -1,
-          "search_value": "",
-          "expected_value": "aws_redshift_cluster.publicly_accessible should be set to false",
-          "actual_value": "aws_redshift_cluster.publicly_accessible is true",
-          "remediation": "{\"after\":\"false\",\"before\":\"true\"}",
-          "remediation_type": "replacement"
-        },
-        {
-          "file_name": "path\\e2e\\fixtures\\samples\\terraform.tf",
-          "similarity_id": "4234052fbe1fed19a465cec7fbed9eb156c22eeae7d97c3ac8096bcc7b39a2fe",
-          "line": 1,
-          "resource_type": "aws_redshift_cluster",
-          "resource_name": "default",
-          "issue_type": "MissingAttribute",
-          "search_key": "aws_redshift_cluster[default]",
-          "search_line": -1,
-          "search_value": "",
-          "expected_value": "aws_redshift_cluster.publicly_accessible should be defined and not null",
-          "actual_value": "aws_redshift_cluster.publicly_accessible is undefined or null",
-          "remediation": "publicly_accessible = false",
-          "remediation_type": "addition"
-        }
-      ]
-    },
-    {
-      "query_name": "Redshift Cluster Logging Disabled",
-      "query_id": "15ffbacc-fa42-4f6f-a57d-2feac7365caa",
-      "query_url": "https://registry.terraform.io/providers/hashicorp/aws/latest/docs/resources/redshift_cluster#enable",
-      "severity": "MEDIUM",
-      "platform": "Terraform",
-      "cloud_provider": "AWS",
-      "category": "Observability",
-      "experimental": false,
-      "description": "Make sure Logging is enabled for Redshift Cluster",
-      "description_id": "458fe7a3",
-      "files": [
-        {
-          "file_name": "path\\e2e\\fixtures\\samples\\terraform.tf",
-          "similarity_id": "0455ad9d92fa1dc1cbf20dd5042ee21d9ae176388662b5982501aa01724e50d9",
-          "line": 1,
-          "resource_type": "aws_redshift_cluster",
-          "resource_name": "default",
-          "issue_type": "MissingAttribute",
-          "search_key": "aws_redshift_cluster[default]",
-          "search_line": 1,
-          "search_value": "",
-          "expected_value": "'aws_redshift_cluster.logging' should be true",
-          "actual_value": "'aws_redshift_cluster.logging' is undefined",
-          "remediation": "logging {\n\t\tenable = true \n\t}",
-          "remediation_type": "addition"
-        },
-        {
-          "file_name": "path\\e2e\\fixtures\\samples\\terraform.tf",
-          "similarity_id": "2abf26c3014fc445da69d8d5bb862c1c511e8e16ad3a6c6f6e14c28aa0adac1d",
-          "line": 10,
-          "resource_type": "aws_redshift_cluster",
-          "resource_name": "default1",
-          "issue_type": "MissingAttribute",
-          "search_key": "aws_redshift_cluster[default1]",
-          "search_line": 10,
-          "search_value": "",
-          "expected_value": "'aws_redshift_cluster.logging' should be true",
-          "actual_value": "'aws_redshift_cluster.logging' is undefined",
-          "remediation": "logging {\n\t\tenable = true \n\t}",
-          "remediation_type": "addition"
-        }
-      ]
-    },
-    {
-      "query_name": "Redshift Cluster Without VPC",
-      "query_id": "0a494a6a-ebe2-48a0-9d77-cf9d5125e1b3",
-      "query_url": "https://registry.terraform.io/providers/hashicorp/aws/latest/docs/resources/redshift_cluster#vpc_security_group_ids",
-      "severity": "MEDIUM",
-      "platform": "Terraform",
-      "cloud_provider": "AWS",
-      "category": "Insecure Configurations",
-      "experimental": false,
-      "description": "Redshift Cluster should be configured in VPC (Virtual Private Cloud)",
-      "description_id": "6fd531fa",
-      "files": [
-        {
-          "file_name": "path\\e2e\\fixtures\\samples\\terraform.tf",
-          "similarity_id": "c703e26654dc3e9da1ad3519663f38aed2a29e629b4342f9e75af464a07699e0",
-          "line": 1,
-          "resource_type": "aws_redshift_cluster",
-          "resource_name": "default",
-          "issue_type": "MissingAttribute",
-          "search_key": "aws_redshift_cluster[default]",
-          "search_line": -1,
-          "search_value": "vpc_security_group_ids",
-          "expected_value": "aws_redshift_cluster[default].vpc_security_group_ids should be set",
-          "actual_value": "aws_redshift_cluster[default].vpc_security_group_ids is undefined"
-        },
-        {
-          "file_name": "path\\e2e\\fixtures\\samples\\terraform.tf",
-          "similarity_id": "4aa3f159f39767de53b49ed871977b8b499bf19b3b0865b1631042aa830598aa",
-          "line": 10,
-          "resource_type": "aws_redshift_cluster",
-          "resource_name": "default1",
-          "issue_type": "MissingAttribute",
-          "search_key": "aws_redshift_cluster[default1]",
-          "search_line": -1,
-          "search_value": "cluster_subnet_group_name",
-          "expected_value": "aws_redshift_cluster[default1].cluster_subnet_group_name should be set",
-          "actual_value": "aws_redshift_cluster[default1].cluster_subnet_group_name is undefined"
-        },
-        {
-          "file_name": "path\\e2e\\fixtures\\samples\\terraform.tf",
-          "similarity_id": "709853fdb034e451c68825041190bbff098e2893528d91c39d84d31ea93ecae6",
-          "line": 1,
-          "resource_type": "aws_redshift_cluster",
-          "resource_name": "default",
-          "issue_type": "MissingAttribute",
-          "search_key": "aws_redshift_cluster[default]",
-          "search_line": -1,
-          "search_value": "cluster_subnet_group_name",
-          "expected_value": "aws_redshift_cluster[default].cluster_subnet_group_name should be set",
-          "actual_value": "aws_redshift_cluster[default].cluster_subnet_group_name is undefined"
-        },
-        {
-          "file_name": "path\\e2e\\fixtures\\samples\\terraform.tf",
-          "similarity_id": "83461a5eac8fed2264fac68a6d352d1ed752867a9b0a131afa9ba7e366159b59",
-          "line": 10,
-          "resource_type": "aws_redshift_cluster",
-          "resource_name": "default1",
-          "issue_type": "MissingAttribute",
-          "search_key": "aws_redshift_cluster[default1]",
-          "search_line": -1,
-          "search_value": "vpc_security_group_ids",
-          "expected_value": "aws_redshift_cluster[default1].vpc_security_group_ids should be set",
-          "actual_value": "aws_redshift_cluster[default1].vpc_security_group_ids is undefined"
-        }
-      ]
-    },
-    {
-      "query_name": "IAM Access Analyzer Not Enabled",
-      "query_id": "e592a0c5-5bdb-414c-9066-5dba7cdea370",
-      "query_url": "https://registry.terraform.io/providers/hashicorp/aws/latest/docs/resources/accessanalyzer_analyzer",
-      "severity": "LOW",
-      "platform": "Terraform",
-      "cloud_provider": "AWS",
-      "category": "Best Practices",
-      "experimental": false,
-      "description": "IAM Access Analyzer should be enabled and configured to continuously monitor resource permissions",
-      "description_id": "d03e85ae",
-      "files": [
-        {
-          "file_name": "path\\e2e\\fixtures\\samples\\terraform.tf",
-          "similarity_id": "aa346cd1642a83b40e221f96a43d88dbfacecdf1f8e5314c24145f8d35530197",
-          "line": 1,
-          "resource_type": "n/a",
-          "resource_name": "n/a",
-          "issue_type": "MissingAttribute",
-          "search_key": "resource",
-          "search_line": -1,
-          "search_value": "",
-          "expected_value": "'aws_accessanalyzer_analyzer' should be set",
-          "actual_value": "'aws_accessanalyzer_analyzer' is undefined"
-        }
-      ]
-    },
-    {
-      "query_name": "Redshift Using Default Port",
-      "query_id": "41abc6cc-dde1-4217-83d3-fb5f0cc09d8f",
-      "query_url": "https://registry.terraform.io/providers/hashicorp/aws/latest/docs/resources/redshift_cluster#port",
-      "severity": "LOW",
-      "platform": "Terraform",
-      "cloud_provider": "AWS",
-      "category": "Networking and Firewall",
-      "experimental": false,
-      "description": "Redshift should not use the default port (5439) because an attacker can easily guess the port",
-      "description_id": "e2e48d27",
-      "files": [
-        {
-          "file_name": "path\\e2e\\fixtures\\samples\\terraform.tf",
-          "similarity_id": "0460e3d4bb9ffcbc219231ebe8d154b6dc2ed00c348278dba780a721cd3a1a06",
-          "line": 10,
-          "resource_type": "aws_redshift_cluster",
-          "resource_name": "default1",
-          "issue_type": "MissingAttribute",
-          "search_key": "aws_redshift_cluster[default1]",
-          "search_line": 10,
-          "search_value": "",
-          "expected_value": "aws_redshift_cluster.port should be defined and not null",
-          "actual_value": "aws_redshift_cluster.port is undefined or null"
-        },
-        {
-          "file_name": "path\\e2e\\fixtures\\samples\\terraform.tf",
-          "similarity_id": "9fca92ccbbb8e3f95df092898d7e287dde416e4ea8212f6c4bb30e37c27f2cab",
-          "line": 1,
-          "resource_type": "aws_redshift_cluster",
-          "resource_name": "default",
-          "issue_type": "MissingAttribute",
-          "search_key": "aws_redshift_cluster[default]",
-          "search_line": 1,
-          "search_value": "",
-          "expected_value": "aws_redshift_cluster.port should be defined and not null",
-          "actual_value": "aws_redshift_cluster.port is undefined or null"
-        }
-      ]
-    },
-    {
-      "query_name": "Resource Not Using Tags",
-      "query_id": "e38a8e0a-b88b-4902-b3fe-b0fcb17d5c10",
-      "query_url": "https://registry.terraform.io/providers/hashicorp/aws/latest/docs/guides/resource-tagging",
-      "severity": "INFO",
-      "platform": "Terraform",
-      "cloud_provider": "AWS",
-      "category": "Best Practices",
-      "experimental": false,
-      "description": "AWS services resource tags are an essential part of managing components. As a best practice, the field 'tags' should have additional tags defined other than 'Name'",
-      "description_id": "09db2d52",
-      "files": [
-        {
-          "file_name": "path\\e2e\\fixtures\\samples\\terraform.tf",
-          "similarity_id": "406b71d9fd0edb656a4735df30dde77c5f8a6c4ec3caa3442f986a92832c653b",
-          "line": 10,
-          "resource_type": "aws_redshift_cluster",
-          "resource_name": "default1",
-          "issue_type": "MissingAttribute",
-          "search_key": "aws_redshift_cluster[{{default1}}]",
-          "search_line": -1,
-          "search_value": "",
-          "expected_value": "aws_redshift_cluster[{{default1}}].tags should be defined and not null",
-          "actual_value": "aws_redshift_cluster[{{default1}}].tags is undefined or null"
-        },
-        {
-          "file_name": "path\\e2e\\fixtures\\samples\\terraform.tf",
-          "similarity_id": "b44463ffd0f5c1eadc04ce6649982da68658349ad880daef470250661d3d1512",
-          "line": 1,
-          "resource_type": "aws_redshift_cluster",
-          "resource_name": "default",
-          "issue_type": "MissingAttribute",
-          "search_key": "aws_redshift_cluster[{{default}}]",
-          "search_line": -1,
-          "search_value": "",
-          "expected_value": "aws_redshift_cluster[{{default}}].tags should be defined and not null",
-          "actual_value": "aws_redshift_cluster[{{default}}].tags is undefined or null"
-        }
-      ]
-    }
-  ]
-=======
 	"kics_version": "development",
 	"files_scanned": 1,
 	"lines_scanned": 19,
@@ -739,5 +368,4 @@
 			]
 		}
 	]
->>>>>>> 9b7965b7
 }