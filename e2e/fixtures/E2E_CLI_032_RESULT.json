{
<<<<<<< HEAD
  "kics_version": "development",
  "files_scanned": 1,
  "lines_scanned": 289,
  "files_parsed": 1,
  "lines_parsed": 289,
  "lines_ignored": 0,
  "files_failed_to_scan": 0,
  "queries_total": 508,
  "queries_failed_to_execute": 0,
  "queries_failed_to_compute_similarity_id": 0,
  "scan_id": "console",
  "severity_counters": {
    "CRITICAL": 0,
    "HIGH": 8,
    "INFO": 3,
    "LOW": 3,
    "MEDIUM": 10,
    "TRACE": 0
  },
  "total_counter": 24,
  "total_bom_resources": 0,
  "start": "2024-03-26T16:41:41.6849118Z",
  "end": "2024-03-26T16:41:59.3913648Z",
  "paths": [
    "/path/e2e/fixtures/samples/positive.yaml"
  ],
  "queries": [
    {
      "query_name": "ALB Listening on HTTP",
      "query_id": "275a3217-ca37-40c1-a6cf-bb57d245ab32",
      "query_url": "https://docs.aws.amazon.com/AWSCloudFormation/latest/UserGuide/aws-properties-ec2-elb-listener.html#cfn-ec2-elb-listener-protocol",
      "severity": "HIGH",
      "platform": "CloudFormation",
      "cloud_provider": "AWS",
      "category": "Networking and Firewall",
      "experimental": false,
      "description": "AWS Application Load Balancer (alb) should not listen on HTTP",
      "description_id": "55f05412",
      "files": [
        {
          "file_name": "path\\e2e\\fixtures\\samples\\positive.yaml",
          "similarity_id": "27c1aa11c215cb09ce1ad1e569a090d5bc80ca156c5bf81f3b52415dbd6608f0",
          "line": 104,
          "resource_type": "AWS::ElasticLoadBalancingV2::Listener",
          "resource_name": "ALBListener",
          "issue_type": "IncorrectValue",
          "search_key": "Resources.ALBListener.Properties.Protocol=HTTP",
          "search_line": 104,
          "search_value": "",
          "expected_value": "'Resources.ALBListener.Protocol' should not equal to 'HTTP'",
          "actual_value": "'Resources.ALBListener.Protocol' equals to 'HTTP'"
        }
      ]
    },
    {
      "query_name": "ECS Task Definition Network Mode Not Recommended",
      "query_id": "027a4b7a-8a59-4938-a04f-ed532512cf45",
      "query_url": "https://docs.aws.amazon.com/AWSCloudFormation/latest/UserGuide/aws-resource-ecs-taskdefinition.html#cfn-ecs-taskdefinition-networkmode",
      "severity": "HIGH",
      "platform": "CloudFormation",
      "cloud_provider": "AWS",
      "category": "Insecure Configurations",
      "experimental": false,
      "description": "Network_Mode should be 'awsvpc' in ecs_task_definition. AWS VPCs provides the controls to facilitate a formal process for approving and testing all network connections and changes to the firewall and router configurations",
      "description_id": "bded2e99",
      "files": [
        {
          "file_name": "path\\e2e\\fixtures\\samples\\positive.yaml",
          "similarity_id": "dd2585b378b43193cc748c9f68b4c226b6face1e271f07f84dcb9113ff6f7446",
          "line": 48,
          "resource_type": "AWS::ECS::TaskDefinition",
          "resource_name": "TaskDefinition",
          "issue_type": "MissingAttribute",
          "search_key": "Resources.TaskDefinition.Properties",
          "search_line": -1,
          "search_value": "",
          "expected_value": "'Resources.TaskDefinition.Properties.NetworkMode' should be set and should be 'awsvpc'",
          "actual_value": "'Resources.TaskDefinition.Properties.NetworkMode' is undefined and defaults to 'bridge'"
        }
      ]
    },
    {
      "query_name": "Fully Open Ingress",
      "query_id": "e415f8d3-fc2b-4f52-88ab-1129e8c8d3f5",
      "query_url": "https://docs.aws.amazon.com/AmazonECS/latest/developerguide/get-set-up-for-amazon-ecs.html#create-a-base-security-group",
      "severity": "HIGH",
      "platform": "CloudFormation",
      "cloud_provider": "AWS",
      "category": "Networking and Firewall",
      "experimental": false,
      "description": "ECS Service's security group should not allow unrestricted access to all ports from all IPv4 addresses",
      "description_id": "747f49ac",
      "files": [
        {
          "file_name": "path\\e2e\\fixtures\\samples\\positive.yaml",
          "similarity_id": "5f39aa8e63613a7e8bfd7641ccfb931fa0225e95b3449bc1210b50329d65d713",
          "line": 32,
          "resource_type": "AWS::EC2::SecurityGroupIngress",
          "resource_name": "EcsSecurityGroupSSHinbound",
          "issue_type": "IncorrectValue",
          "search_key": "Resources.EcsSecurityGroupSSHinbound.Properties.CidrIp",
          "search_line": -1,
          "search_value": "",
          "expected_value": "Resource name 'EcsSecurityGroupSSHinbound' of type 'AWS::EC2::SecurityGroupIngress' should not accept ingress connections from all IPv4 adresses and to all available ports",
          "actual_value": "Resource name 'EcsSecurityGroupSSHinbound' of type 'AWS::EC2::SecurityGroupIngress' should not accept ingress connections from CIDR 0.0.0.0/0 to all available ports"
        },
        {
          "file_name": "path\\e2e\\fixtures\\samples\\positive.yaml",
          "similarity_id": "88653ab159ca0a15095afc685f98da24685fa547bb5f1ca7c95ef468f209387c",
          "line": 24,
          "resource_type": "AWS::EC2::SecurityGroupIngress",
          "resource_name": "EcsSecurityGroupHTTPinbound02",
          "issue_type": "IncorrectValue",
          "search_key": "Resources.EcsSecurityGroupHTTPinbound02.Properties.CidrIp",
          "search_line": -1,
          "search_value": "",
          "expected_value": "Resource name 'EcsSecurityGroupHTTPinbound02' of type 'AWS::EC2::SecurityGroupIngress' should not accept ingress connections from all IPv4 adresses and to all available ports",
          "actual_value": "Resource name 'EcsSecurityGroupHTTPinbound02' of type 'AWS::EC2::SecurityGroupIngress' should not accept ingress connections from CIDR 0.0.0.0/0 to all available ports"
        }
      ]
    },
    {
      "query_name": "Passwords And Secrets - CloudFormation Secret Template",
      "query_id": "e0f01838-b1c2-4669-b84b-981949ebe5ed",
      "query_url": "https://docs.kics.io/latest/secrets/",
      "severity": "HIGH",
      "platform": "Common",
      "cloud_provider": "COMMON",
      "category": "Secret Management",
      "experimental": false,
      "description": "Password and Secrets shouldn't be displayed in plain text on IaC files.",
      "description_id": "d69d8a89",
      "files": [
        {
          "file_name": "path\\e2e\\fixtures\\samples\\positive.yaml",
          "similarity_id": "5f948e5c0c97f3e7c43cd531de50c6c54a2cec221a45f113a34a571165d30553",
          "line": 273,
          "issue_type": "RedundantAttribute",
          "search_key": "",
          "search_line": 0,
          "search_value": "",
          "expected_value": "Hardcoded secret key should not appear in source",
          "actual_value": "Hardcoded secret key appears in source"
        }
      ]
    },
    {
      "query_name": "Passwords And Secrets - Generic Password",
      "query_id": "487f4be7-3fd9-4506-a07a-eae252180c08",
      "query_url": "https://docs.kics.io/latest/secrets/",
      "severity": "HIGH",
      "platform": "Common",
      "cloud_provider": "COMMON",
      "category": "Secret Management",
      "experimental": false,
      "description": "Password and Secrets shouldn't be displayed in plain text on IaC files.",
      "description_id": "d69d8a89",
      "files": [
        {
          "file_name": "path\\e2e\\fixtures\\samples\\positive.yaml",
          "similarity_id": "379b043925f80377f9a5c54a286392202b624f04f71e8d09f87da0ac414a5b04",
          "line": 276,
          "issue_type": "RedundantAttribute",
          "search_key": "",
          "search_line": 0,
          "search_value": "",
          "expected_value": "Hardcoded secret key should not appear in source",
          "actual_value": "Hardcoded secret key appears in source"
        }
      ]
    },
    {
      "query_name": "Unrestricted Security Group Ingress",
      "query_id": "4a1e6b34-1008-4e61-a5f2-1f7c276f8d14",
      "query_url": "https://docs.aws.amazon.com/AWSCloudFormation/latest/UserGuide/aws-properties-ec2-security-group-ingress.html",
      "severity": "HIGH",
      "platform": "CloudFormation",
      "cloud_provider": "AWS",
      "category": "Networking and Firewall",
      "experimental": false,
      "description": "AWS Security Group Ingress CIDR should not be open to the world",
      "description_id": "08256d31",
      "files": [
        {
          "file_name": "path\\e2e\\fixtures\\samples\\positive.yaml",
          "similarity_id": "3c4976bcd6061315525a23a644cb6ed3bc4888794f21e8161a1cd38ea0495f30",
          "line": 24,
          "resource_type": "AWS::EC2::SecurityGroupIngress",
          "resource_name": "EcsSecurityGroupHTTPinbound02",
          "issue_type": "IncorrectValue",
          "search_key": "Resources.EcsSecurityGroupHTTPinbound02.Properties.CidrIp",
          "search_line": -1,
          "search_value": "",
          "expected_value": "Resources.EcsSecurityGroupHTTPinbound02.Properties.CidrIp should not be open to the world (0.0.0.0/0)",
          "actual_value": "Resources.EcsSecurityGroupHTTPinbound02.Properties.CidrIp is open to the world (0.0.0.0/0)"
        },
        {
          "file_name": "path\\e2e\\fixtures\\samples\\positive.yaml",
          "similarity_id": "f1f15967fd4bd2b39610dcbe3c2d641068dc1b409821142f41d179dbc360b3aa",
          "line": 32,
          "resource_type": "AWS::EC2::SecurityGroupIngress",
          "resource_name": "EcsSecurityGroupSSHinbound",
          "issue_type": "IncorrectValue",
          "search_key": "Resources.EcsSecurityGroupSSHinbound.Properties.CidrIp",
          "search_line": -1,
          "search_value": "",
          "expected_value": "Resources.EcsSecurityGroupSSHinbound.Properties.CidrIp should not be open to the world (0.0.0.0/0)",
          "actual_value": "Resources.EcsSecurityGroupSSHinbound.Properties.CidrIp is open to the world (0.0.0.0/0)"
        }
      ]
    },
    {
      "query_name": "ALB Is Not Integrated With WAF",
      "query_id": "105ba098-1e34-48cd-b0f2-a8a43a51bf9b",
      "query_url": "https://docs.aws.amazon.com/AWSCloudFormation/latest/UserGuide/aws-resource-wafregional-webaclassociation.html",
      "severity": "MEDIUM",
      "platform": "CloudFormation",
      "cloud_provider": "AWS",
      "category": "Networking and Firewall",
      "experimental": false,
      "description": "All Application Load Balancers (ALB) must be protected with Web Application Firewall (WAF) service",
      "description_id": "2cad71a7",
      "files": [
        {
          "file_name": "path\\e2e\\fixtures\\samples\\positive.yaml",
          "similarity_id": "d542c20ac3e6177847cf5a565ff82704a5b63ec87332191ded7baca361b611e8",
          "line": 86,
          "resource_type": "AWS::ElasticLoadBalancingV2::LoadBalancer",
          "resource_name": "ECSALB",
          "issue_type": "MissingAttribute",
          "search_key": "Resources.ECSALB",
          "search_line": -1,
          "search_value": "",
          "expected_value": "'Resources.ECSALB' should not have an 'internal' scheme and should have a 'WebACLAssociation' associated",
          "actual_value": "'Resources.ECSALB' does not have an 'internal' scheme and a 'WebACLAssociation' associated"
        }
      ]
    },
    {
      "query_name": "Auto Scaling Group With No Associated ELB",
      "query_id": "ad21e616-5026-4b9d-990d-5b007bfe679c",
      "query_url": "https://docs.aws.amazon.com/AWSCloudFormation/latest/UserGuide/aws-properties-as-group.html",
      "severity": "MEDIUM",
      "platform": "CloudFormation",
      "cloud_provider": "AWS",
      "category": "Availability",
      "experimental": false,
      "description": "AWS Auto Scaling Groups must have associated ELBs to ensure high availability and improve application performance. This means the attribute 'LoadBalancerNames' must be defined and not empty.",
      "description_id": "99966f58",
      "files": [
        {
          "file_name": "path\\e2e\\fixtures\\samples\\positive.yaml",
          "similarity_id": "ef5069fb260b351100126334b0ba9b2776f480652d8d4f72c81f387d785d22d2",
          "line": 131,
          "resource_type": "AWS::AutoScaling::AutoScalingGroup",
          "resource_name": "ECSAutoScalingGroup",
          "issue_type": "MissingAttribute",
          "search_key": "Resources.ECSAutoScalingGroup.Properties",
          "search_line": -1,
          "search_value": "",
          "expected_value": "'Resources.ECSAutoScalingGroup.Properties.LoadBalancerNames' should be defined",
          "actual_value": "'Resources.ECSAutoScalingGroup.Properties.LoadBalancerNames' is not defined"
        }
      ]
    },
    {
      "query_name": "ECS Service Without Running Tasks",
      "query_id": "79d745f0-d5f3-46db-9504-bef73e9fd528",
      "query_url": "https://docs.aws.amazon.com/AWSCloudFormation/latest/UserGuide/aws-resource-ecs-service.html#cfn-ecs-service-deploymentconfiguration",
      "severity": "MEDIUM",
      "platform": "CloudFormation",
      "cloud_provider": "AWS",
      "category": "Availability",
      "experimental": false,
      "description": "ECS Service should have at least 1 task running",
      "description_id": "cd242bdd",
      "files": [
        {
          "file_name": "path\\e2e\\fixtures\\samples\\positive.yaml",
          "similarity_id": "5022c0ba8f17197cb6ef6163bf16e6dd8e13290b1d91192c61742bca491ff4f7",
          "line": 159,
          "resource_type": "AWS::ECS::Service",
          "resource_name": "service",
          "issue_type": "MissingAttribute",
          "search_key": "Resources.service.Properties",
          "search_line": -1,
          "search_value": "",
          "expected_value": "Resources.service.Properties.DeploymentConfiguration should be defined and not null",
          "actual_value": "Resources.service.Properties.DeploymentConfiguration is undefined or null"
        }
      ]
    },
    {
      "query_name": "ELB With Security Group Without Inbound Rules",
      "query_id": "e200a6f3-c589-49ec-9143-7421d4a2c845",
      "query_url": "https://docs.aws.amazon.com/AWSCloudFormation/latest/UserGuide/aws-properties-ec2-security-group.html#cfn-ec2-securitygroup-securitygroupingress",
      "severity": "MEDIUM",
      "platform": "CloudFormation",
      "cloud_provider": "AWS",
      "category": "Networking and Firewall",
      "experimental": false,
      "description": "An AWS Elastic Load Balancer (ELB) shouldn´t have security groups without outbound rules",
      "description_id": "3ccdd7d2",
      "files": [
        {
          "file_name": "path\\e2e\\fixtures\\samples\\positive.yaml",
          "similarity_id": "d762780be8bebaa6b6bc6b6075a5dcee0edd37f639aa63061f29a13160eae116",
          "line": 14,
          "resource_type": "AWS::ElasticLoadBalancingV2::LoadBalancer",
          "resource_name": "ECSALB",
          "issue_type": "MissingAttribute",
          "search_key": "Resources.EcsSecurityGroup.Properties",
          "search_line": -1,
          "search_value": "",
          "expected_value": "'Resources.EcsSecurityGroup.Properties.SecurityGroupIngress' is defined",
          "actual_value": "'Resources.EcsSecurityGroup.Properties.SecurityGroupIngress' is undefined"
        }
      ]
    },
    {
      "query_name": "ELB With Security Group Without Outbound Rules",
      "query_id": "01d5a458-a6c4-452a-ac50-054d59275b7c",
      "query_url": "https://docs.aws.amazon.com/AWSCloudFormation/latest/UserGuide/aws-properties-ec2-security-group.html#cfn-ec2-securitygroup-securitygroupegress",
      "severity": "MEDIUM",
      "platform": "CloudFormation",
      "cloud_provider": "AWS",
      "category": "Networking and Firewall",
      "experimental": false,
      "description": "An AWS Elastic Load Balancer (ELB) shouldn´t have security groups without outbound rules",
      "description_id": "7b876844",
      "files": [
        {
          "file_name": "path\\e2e\\fixtures\\samples\\positive.yaml",
          "similarity_id": "ee0915eb8433ec18c3f357c5eb0d243ce5c3a077e63e222230c4c0d7bf049416",
          "line": 14,
          "resource_type": "AWS::ElasticLoadBalancingV2::LoadBalancer",
          "resource_name": "ECSALB",
          "issue_type": "MissingAttribute",
          "search_key": "Resources.EcsSecurityGroup.Properties",
          "search_line": -1,
          "search_value": "",
          "expected_value": "'Resources.EcsSecurityGroup.Properties.SecurityGroupEgress' is defined",
          "actual_value": "'Resources.EcsSecurityGroup.Properties.SecurityGroupEgress' is undefined"
        }
      ]
    },
    {
      "query_name": "Empty Roles For ECS Cluster Task Definitions",
      "query_id": "7f384a5f-b5a2-4d84-8ca3-ee0a5247becb",
      "query_url": "https://docs.aws.amazon.com/AWSCloudFormation/latest/UserGuide/aws-resource-ecs-service.html",
      "severity": "MEDIUM",
      "platform": "CloudFormation",
      "cloud_provider": "AWS",
      "category": "Access Control",
      "experimental": false,
      "description": "Check if any ECS cluster has not defined proper roles for services' task definitions.",
      "description_id": "b47b42b2",
      "files": [
        {
          "file_name": "path\\e2e\\fixtures\\samples\\positive.yaml",
          "similarity_id": "cea2579f8b8eccc6008dcddba492fb4bd8802d0926f4cc33ae95b8a5f758d0e3",
          "line": 167,
          "resource_type": "AWS::ECS::Service",
          "resource_name": "service",
          "issue_type": "IncorrectValue",
          "search_key": "Resources.service.Properties.TaskDefinition",
          "search_line": -1,
          "search_value": "",
          "expected_value": "'Resources.service.Properties.TaskDefinition' refers to a TaskDefinition with Role",
          "actual_value": "'Resources.service.Properties.TaskDefinition' does not refer to a TaskDefinition with Role"
        }
      ]
    },
    {
      "query_name": "Secrets Manager Should Specify KmsKeyId",
      "query_id": "c8ae9ba9-c2f7-4e5c-b32e-a4b7712d4d22",
      "query_url": "https://docs.aws.amazon.com/AWSCloudFormation/latest/UserGuide/aws-resource-secretsmanager-secret.html",
      "severity": "MEDIUM",
      "platform": "CloudFormation",
      "cloud_provider": "AWS",
      "category": "Secret Management",
      "experimental": false,
      "description": "Secrets Manager Secret should explicitly specify KmsKeyId, this will allow the secret to be shared cross-account",
      "description_id": "d78bb871",
      "files": [
        {
          "file_name": "path\\e2e\\fixtures\\samples\\positive.yaml",
          "similarity_id": "fc5fc7cf72f42a639c6caf58ea2cdefd05811c7487abf44c401ad15225634ead",
          "line": 270,
          "resource_type": "AWS::SecretsManager::Secret",
          "resource_name": "MyAmpAppSecretManagerRotater",
          "issue_type": "MissingAttribute",
          "search_key": "Resources.MyAmpAppSecretManagerRotater.Properties",
          "search_line": -1,
          "search_value": "",
          "expected_value": "Resources.MyAmpAppSecretManagerRotater.Properties.KmsKeyId should be defined",
          "actual_value": "Resources.MyAmpAppSecretManagerRotater.Properties.KmsKeyId is undefined"
        }
      ]
    },
    {
      "query_name": "Security Group Ingress With Port Range",
      "query_id": "87482183-a8e7-4e42-a566-7a23ec231c16",
      "query_url": "https://docs.aws.amazon.com/AWSCloudFormation/latest/UserGuide/aws-properties-ec2-security-group-ingress.html",
      "severity": "MEDIUM",
      "platform": "CloudFormation",
      "cloud_provider": "AWS",
      "category": "Networking and Firewall",
      "experimental": false,
      "description": "AWS Security Group Ingress should have a single port",
      "description_id": "5f2b65f3",
      "files": [
        {
          "file_name": "path\\e2e\\fixtures\\samples\\positive.yaml",
          "similarity_id": "d60022e14f1b45c574f71c0f48b3fee882b471819597b770e3545988a8f5295a",
          "line": 19,
          "resource_type": "AWS::EC2::SecurityGroupIngress",
          "resource_name": "EcsSecurityGroupHTTPinbound02",
          "issue_type": "IncorrectValue",
          "search_key": "Resources.EcsSecurityGroupHTTPinbound02.Properties",
          "search_line": -1,
          "search_value": "",
          "expected_value": "Resources.EcsSecurityGroupHTTPinbound02.Properties.FromPort should equal to Resources.EcsSecurityGroupHTTPinbound02.Properties.ToPort",
          "actual_value": "Resources.EcsSecurityGroupHTTPinbound02.Properties.FromPort is not equal to Resources.EcsSecurityGroupHTTPinbound02.Properties.ToPort"
        },
        {
          "file_name": "path\\e2e\\fixtures\\samples\\positive.yaml",
          "similarity_id": "810487007189ac4de717dffc3204a05756e80e910b34f89ee08fd14f612328aa",
          "line": 27,
          "resource_type": "AWS::EC2::SecurityGroupIngress",
          "resource_name": "EcsSecurityGroupSSHinbound",
          "issue_type": "IncorrectValue",
          "search_key": "Resources.EcsSecurityGroupSSHinbound.Properties",
          "search_line": -1,
          "search_value": "",
          "expected_value": "Resources.EcsSecurityGroupSSHinbound.Properties.FromPort should equal to Resources.EcsSecurityGroupSSHinbound.Properties.ToPort",
          "actual_value": "Resources.EcsSecurityGroupSSHinbound.Properties.FromPort is not equal to Resources.EcsSecurityGroupSSHinbound.Properties.ToPort"
        },
        {
          "file_name": "path\\e2e\\fixtures\\samples\\positive.yaml",
          "similarity_id": "000056cd0b9697e13f2f4561f1963e34c58c042b921c4d0fad0f2fa5214374eb",
          "line": 35,
          "resource_type": "AWS::EC2::SecurityGroupIngress",
          "resource_name": "EcsSecurityGroupALBports",
          "issue_type": "IncorrectValue",
          "search_key": "Resources.EcsSecurityGroupALBports.Properties",
          "search_line": -1,
          "search_value": "",
          "expected_value": "Resources.EcsSecurityGroupALBports.Properties.FromPort should equal to Resources.EcsSecurityGroupALBports.Properties.ToPort",
          "actual_value": "Resources.EcsSecurityGroupALBports.Properties.FromPort is not equal to Resources.EcsSecurityGroupALBports.Properties.ToPort"
        }
      ]
    },
    {
      "query_name": "ECS Task Definition HealthCheck Missing",
      "query_id": "d24389b4-b209-4ff0-8345-dc7a4569dcdd",
      "query_url": "https://docs.aws.amazon.com/AWSCloudFormation/latest/UserGuide/aws-properties-ecs-taskdefinition-healthcheck.html",
      "severity": "LOW",
      "platform": "CloudFormation",
      "cloud_provider": "AWS",
      "category": "Observability",
      "experimental": false,
      "description": "Amazon ECS must have the HealthCheck property defined to give more control over monitoring the health of tasks",
      "description_id": "e2e3a50a",
      "files": [
        {
          "file_name": "path\\e2e\\fixtures\\samples\\positive.yaml",
          "similarity_id": "91d8476ae8279a914e461bc43f2c3acc145f02121f776a615adc2173d6b67aea",
          "line": 51,
          "resource_type": "AWS::ECS::TaskDefinition",
          "resource_name": "TaskDefinition",
          "issue_type": "MissingAttribute",
          "search_key": "Resources.TaskDefinition.Properties.ContainerDefinitions.0",
          "search_line": 51,
          "search_value": "",
          "expected_value": "'Resources.TaskDefinition.Properties.ContainerDefinitions' should contain 'HealthCheck' property",
          "actual_value": "'Resources.TaskDefinition.Properties.ContainerDefinitions' doesn't contain 'HealthCheck' property"
        },
        {
          "file_name": "path\\e2e\\fixtures\\samples\\positive.yaml",
          "similarity_id": "eaa2b29a124b3251c2319f9e4ac30601140b711d2a08ec01f9298042da818fe1",
          "line": 67,
          "resource_type": "AWS::ECS::TaskDefinition",
          "resource_name": "TaskDefinition",
          "issue_type": "MissingAttribute",
          "search_key": "Resources.TaskDefinition.Properties.ContainerDefinitions.1",
          "search_line": 67,
          "search_value": "",
          "expected_value": "'Resources.TaskDefinition.Properties.ContainerDefinitions' should contain 'HealthCheck' property",
          "actual_value": "'Resources.TaskDefinition.Properties.ContainerDefinitions' doesn't contain 'HealthCheck' property"
        }
      ]
    },
    {
      "query_name": "IAM Access Analyzer Not Enabled",
      "query_id": "8d29754a-2a18-460d-a1ba-9509f8d359da",
      "query_url": "https://docs.amazonaws.cn/en_us/AWSCloudFormation/latest/UserGuide/aws-resource-accessanalyzer-analyzer.html",
      "severity": "LOW",
      "platform": "CloudFormation",
      "cloud_provider": "AWS",
      "category": "Best Practices",
      "experimental": false,
      "description": "IAM Access Analyzer should be enabled and configured to continuously monitor resource permissions",
      "description_id": "24a6978e",
      "files": [
        {
          "file_name": "path\\e2e\\fixtures\\samples\\positive.yaml",
          "similarity_id": "304c64d5ddfd93593c8aa4e9f10b34fe7d2e7e3634c6e64465b3be292029775c",
          "line": 9,
          "resource_type": "n/a",
          "resource_name": "n/a",
          "issue_type": "MissingAttribute",
          "search_key": "Resources",
          "search_line": -1,
          "search_value": "",
          "expected_value": "'AWS::AccessAnalyzer::Analyzer' should be set",
          "actual_value": "'AWS::AccessAnalyzer::Analyzer' is undefined"
        }
      ]
    },
    {
      "query_name": "Security Group Rule Without Description",
      "query_id": "5e6c9c68-8a82-408e-8749-ddad78cbb9c5",
      "query_url": "https://docs.aws.amazon.com/AWSCloudFormation/latest/UserGuide/aws-properties-ec2-security-group.html",
      "severity": "INFO",
      "platform": "CloudFormation",
      "cloud_provider": "AWS",
      "category": "Best Practices",
      "experimental": false,
      "description": "It's considered a best practice for AWS Security Group to have a description",
      "description_id": "f7c62b11",
      "files": [
        {
          "file_name": "path\\e2e\\fixtures\\samples\\positive.yaml",
          "similarity_id": "39fec612777f59fb4181dd2330ee465ec860c962acfebb07a4f1ee1f122d24e7",
          "line": 35,
          "resource_type": "AWS::EC2::SecurityGroupIngress",
          "resource_name": "EcsSecurityGroupALBports",
          "issue_type": "MissingAttribute",
          "search_key": "Resources.EcsSecurityGroupALBports.Properties",
          "search_line": -1,
          "search_value": "",
          "expected_value": "Resources.EcsSecurityGroupALBports.Properties.Description should be set",
          "actual_value": "Resources.EcsSecurityGroupALBports.Properties.Description is undefined"
        },
        {
          "file_name": "path\\e2e\\fixtures\\samples\\positive.yaml",
          "similarity_id": "95883c9f983adb8f547c54e24837b6aa402978a00417be98441514959d4171d4",
          "line": 27,
          "resource_type": "AWS::EC2::SecurityGroupIngress",
          "resource_name": "EcsSecurityGroupSSHinbound",
          "issue_type": "MissingAttribute",
          "search_key": "Resources.EcsSecurityGroupSSHinbound.Properties",
          "search_line": -1,
          "search_value": "",
          "expected_value": "Resources.EcsSecurityGroupSSHinbound.Properties.Description should be set",
          "actual_value": "Resources.EcsSecurityGroupSSHinbound.Properties.Description is undefined"
        },
        {
          "file_name": "path\\e2e\\fixtures\\samples\\positive.yaml",
          "similarity_id": "e96cf20cc6e1e11dce2d40d9e2b37446a00f00c3f541aa7dd13861059f6fcce8",
          "line": 19,
          "resource_type": "AWS::EC2::SecurityGroupIngress",
          "resource_name": "EcsSecurityGroupHTTPinbound02",
          "issue_type": "MissingAttribute",
          "search_key": "Resources.EcsSecurityGroupHTTPinbound02.Properties",
          "search_line": -1,
          "search_value": "",
          "expected_value": "Resources.EcsSecurityGroupHTTPinbound02.Properties.Description should be set",
          "actual_value": "Resources.EcsSecurityGroupHTTPinbound02.Properties.Description is undefined"
        }
      ]
    }
  ]
=======
	"kics_version": "development",
	"files_scanned": 1,
	"lines_scanned": 289,
	"files_parsed": 1,
	"lines_parsed": 289,
	"lines_ignored": 0,
	"files_failed_to_scan": 0,
	"queries_total": 504,
	"queries_failed_to_execute": 0,
	"queries_failed_to_compute_similarity_id": 0,
	"scan_id": "console",
	"severity_counters": {
		"CRITICAL": 0,
		"HIGH": 6,
		"INFO": 3,
		"LOW": 5,
		"MEDIUM": 10,
		"TRACE": 0
	},
	"total_counter": 24,
	"total_bom_resources": 0,
	"start": "2024-03-27T11:20:55.9300641Z",
	"end": "2024-03-27T11:21:00.380059Z",
	"paths": [
		"/path/e2e/fixtures/samples/positive.yaml"
	],
	"queries": [
		{
			"query_name": "Fully Open Ingress",
			"query_id": "e415f8d3-fc2b-4f52-88ab-1129e8c8d3f5",
			"query_url": "https://docs.aws.amazon.com/AmazonECS/latest/developerguide/get-set-up-for-amazon-ecs.html#create-a-base-security-group",
			"severity": "HIGH",
			"platform": "CloudFormation",
			"cloud_provider": "AWS",
			"category": "Networking and Firewall",
			"experimental": false,
			"description": "ECS Service's security group should not allow unrestricted access to all ports from all IPv4 addresses",
			"description_id": "747f49ac",
			"files": [
				{
					"file_name": "/path/e2e/fixtures/samples/positive.yaml",
					"similarity_id": "5f39aa8e63613a7e8bfd7641ccfb931fa0225e95b3449bc1210b50329d65d713",
					"line": 32,
					"resource_type": "AWS::EC2::SecurityGroupIngress",
					"resource_name": "EcsSecurityGroupSSHinbound",
					"issue_type": "IncorrectValue",
					"search_key": "Resources.EcsSecurityGroupSSHinbound.Properties.CidrIp",
					"search_line": -1,
					"search_value": "",
					"expected_value": "Resource name 'EcsSecurityGroupSSHinbound' of type 'AWS::EC2::SecurityGroupIngress' should not accept ingress connections from all IPv4 adresses and to all available ports",
					"actual_value": "Resource name 'EcsSecurityGroupSSHinbound' of type 'AWS::EC2::SecurityGroupIngress' should not accept ingress connections from CIDR 0.0.0.0/0 to all available ports"
				},
				{
					"file_name": "/path/e2e/fixtures/samples/positive.yaml",
					"similarity_id": "88653ab159ca0a15095afc685f98da24685fa547bb5f1ca7c95ef468f209387c",
					"line": 24,
					"resource_type": "AWS::EC2::SecurityGroupIngress",
					"resource_name": "EcsSecurityGroupHTTPinbound02",
					"issue_type": "IncorrectValue",
					"search_key": "Resources.EcsSecurityGroupHTTPinbound02.Properties.CidrIp",
					"search_line": -1,
					"search_value": "",
					"expected_value": "Resource name 'EcsSecurityGroupHTTPinbound02' of type 'AWS::EC2::SecurityGroupIngress' should not accept ingress connections from all IPv4 adresses and to all available ports",
					"actual_value": "Resource name 'EcsSecurityGroupHTTPinbound02' of type 'AWS::EC2::SecurityGroupIngress' should not accept ingress connections from CIDR 0.0.0.0/0 to all available ports"
				}
			]
		},
		{
			"query_name": "Passwords And Secrets - CloudFormation Secret Template",
			"query_id": "e0f01838-b1c2-4669-b84b-981949ebe5ed",
			"query_url": "https://docs.kics.io/latest/secrets/",
			"severity": "HIGH",
			"platform": "Common",
			"cloud_provider": "COMMON",
			"category": "Secret Management",
			"experimental": false,
			"description": "Query to find passwords and secrets in infrastructure code.",
			"description_id": "d69d8a89",
			"files": [
				{
					"file_name": "/path/e2e/fixtures/samples/positive.yaml",
					"similarity_id": "5f948e5c0c97f3e7c43cd531de50c6c54a2cec221a45f113a34a571165d30553",
					"line": 273,
					"issue_type": "RedundantAttribute",
					"search_key": "",
					"search_line": 0,
					"search_value": "",
					"expected_value": "Hardcoded secret key should not appear in source",
					"actual_value": "Hardcoded secret key appears in source"
				}
			]
		},
		{
			"query_name": "Passwords And Secrets - Generic Password",
			"query_id": "487f4be7-3fd9-4506-a07a-eae252180c08",
			"query_url": "https://docs.kics.io/latest/secrets/",
			"severity": "HIGH",
			"platform": "Common",
			"cloud_provider": "COMMON",
			"category": "Secret Management",
			"experimental": false,
			"description": "Query to find passwords and secrets in infrastructure code.",
			"description_id": "d69d8a89",
			"files": [
				{
					"file_name": "/path/e2e/fixtures/samples/positive.yaml",
					"similarity_id": "379b043925f80377f9a5c54a286392202b624f04f71e8d09f87da0ac414a5b04",
					"line": 276,
					"issue_type": "RedundantAttribute",
					"search_key": "",
					"search_line": 0,
					"search_value": "",
					"expected_value": "Hardcoded secret key should not appear in source",
					"actual_value": "Hardcoded secret key appears in source"
				}
			]
		},
		{
			"query_name": "Unrestricted Security Group Ingress",
			"query_id": "4a1e6b34-1008-4e61-a5f2-1f7c276f8d14",
			"query_url": "https://docs.aws.amazon.com/AWSCloudFormation/latest/UserGuide/aws-properties-ec2-security-group-ingress.html",
			"severity": "HIGH",
			"platform": "CloudFormation",
			"cloud_provider": "AWS",
			"category": "Networking and Firewall",
			"experimental": false,
			"description": "AWS Security Group Ingress CIDR should not be open to the world",
			"description_id": "08256d31",
			"files": [
				{
					"file_name": "/path/e2e/fixtures/samples/positive.yaml",
					"similarity_id": "3c4976bcd6061315525a23a644cb6ed3bc4888794f21e8161a1cd38ea0495f30",
					"line": 24,
					"resource_type": "AWS::EC2::SecurityGroupIngress",
					"resource_name": "EcsSecurityGroupHTTPinbound02",
					"issue_type": "IncorrectValue",
					"search_key": "Resources.EcsSecurityGroupHTTPinbound02.Properties.CidrIp",
					"search_line": -1,
					"search_value": "",
					"expected_value": "Resources.EcsSecurityGroupHTTPinbound02.Properties.CidrIp should not be open to the world (0.0.0.0/0)",
					"actual_value": "Resources.EcsSecurityGroupHTTPinbound02.Properties.CidrIp is open to the world (0.0.0.0/0)"
				},
				{
					"file_name": "/path/e2e/fixtures/samples/positive.yaml",
					"similarity_id": "f1f15967fd4bd2b39610dcbe3c2d641068dc1b409821142f41d179dbc360b3aa",
					"line": 32,
					"resource_type": "AWS::EC2::SecurityGroupIngress",
					"resource_name": "EcsSecurityGroupSSHinbound",
					"issue_type": "IncorrectValue",
					"search_key": "Resources.EcsSecurityGroupSSHinbound.Properties.CidrIp",
					"search_line": -1,
					"search_value": "",
					"expected_value": "Resources.EcsSecurityGroupSSHinbound.Properties.CidrIp should not be open to the world (0.0.0.0/0)",
					"actual_value": "Resources.EcsSecurityGroupSSHinbound.Properties.CidrIp is open to the world (0.0.0.0/0)"
				}
			]
		},
		{
			"query_name": "ALB Is Not Integrated With WAF",
			"query_id": "105ba098-1e34-48cd-b0f2-a8a43a51bf9b",
			"query_url": "https://docs.aws.amazon.com/AWSCloudFormation/latest/UserGuide/aws-resource-wafregional-webaclassociation.html",
			"severity": "MEDIUM",
			"platform": "CloudFormation",
			"cloud_provider": "AWS",
			"category": "Networking and Firewall",
			"experimental": false,
			"description": "All Application Load Balancers (ALB) must be protected with Web Application Firewall (WAF) service",
			"description_id": "2cad71a7",
			"files": [
				{
					"file_name": "/path/e2e/fixtures/samples/positive.yaml",
					"similarity_id": "d542c20ac3e6177847cf5a565ff82704a5b63ec87332191ded7baca361b611e8",
					"line": 86,
					"resource_type": "AWS::ElasticLoadBalancingV2::LoadBalancer",
					"resource_name": "ECSALB",
					"issue_type": "MissingAttribute",
					"search_key": "Resources.ECSALB",
					"search_line": -1,
					"search_value": "",
					"expected_value": "'Resources.ECSALB' should not have an 'internal' scheme and should have a 'WebACLAssociation' associated",
					"actual_value": "'Resources.ECSALB' does not have an 'internal' scheme and a 'WebACLAssociation' associated"
				}
			]
		},
		{
			"query_name": "ALB Listening on HTTP",
			"query_id": "275a3217-ca37-40c1-a6cf-bb57d245ab32",
			"query_url": "https://docs.aws.amazon.com/AWSCloudFormation/latest/UserGuide/aws-properties-ec2-elb-listener.html#cfn-ec2-elb-listener-protocol",
			"severity": "MEDIUM",
			"platform": "CloudFormation",
			"cloud_provider": "AWS",
			"category": "Networking and Firewall",
			"experimental": false,
			"description": "AWS Application Load Balancer (alb) should not listen on HTTP",
			"description_id": "55f05412",
			"files": [
				{
					"file_name": "/path/e2e/fixtures/samples/positive.yaml",
					"similarity_id": "7d59e0095d8eda260b02394f129910d70d01b55dffb356780166354f9360d848",
					"line": 104,
					"resource_type": "AWS::ElasticLoadBalancingV2::Listener",
					"resource_name": "ALBListener",
					"issue_type": "IncorrectValue",
					"search_key": "Resources.ALBListener.Properties.Protocol=HTTP",
					"search_line": 104,
					"search_value": "",
					"expected_value": "'Resources.ALBListener.Protocol' should not equal to 'HTTP'",
					"actual_value": "'Resources.ALBListener.Protocol' equals to 'HTTP'"
				}
			]
		},
		{
			"query_name": "Auto Scaling Group With No Associated ELB",
			"query_id": "ad21e616-5026-4b9d-990d-5b007bfe679c",
			"query_url": "https://docs.aws.amazon.com/AWSCloudFormation/latest/UserGuide/aws-properties-as-group.html",
			"severity": "MEDIUM",
			"platform": "CloudFormation",
			"cloud_provider": "AWS",
			"category": "Availability",
			"experimental": false,
			"description": "AWS Auto Scaling Groups must have associated ELBs to ensure high availability and improve application performance. This means the attribute 'LoadBalancerNames' must be defined and not empty.",
			"description_id": "99966f58",
			"files": [
				{
					"file_name": "/path/e2e/fixtures/samples/positive.yaml",
					"similarity_id": "ef5069fb260b351100126334b0ba9b2776f480652d8d4f72c81f387d785d22d2",
					"line": 131,
					"resource_type": "AWS::AutoScaling::AutoScalingGroup",
					"resource_name": "ECSAutoScalingGroup",
					"issue_type": "MissingAttribute",
					"search_key": "Resources.ECSAutoScalingGroup.Properties",
					"search_line": -1,
					"search_value": "",
					"expected_value": "'Resources.ECSAutoScalingGroup.Properties.LoadBalancerNames' should be defined",
					"actual_value": "'Resources.ECSAutoScalingGroup.Properties.LoadBalancerNames' is not defined"
				}
			]
		},
		{
			"query_name": "ECS Task Definition Network Mode Not Recommended",
			"query_id": "027a4b7a-8a59-4938-a04f-ed532512cf45",
			"query_url": "https://docs.aws.amazon.com/AWSCloudFormation/latest/UserGuide/aws-resource-ecs-taskdefinition.html#cfn-ecs-taskdefinition-networkmode",
			"severity": "MEDIUM",
			"platform": "CloudFormation",
			"cloud_provider": "AWS",
			"category": "Insecure Configurations",
			"experimental": false,
			"description": "Network_Mode should be 'awsvpc' in ecs_task_definition. AWS VPCs provides the controls to facilitate a formal process for approving and testing all network connections and changes to the firewall and router configurations",
			"description_id": "bded2e99",
			"files": [
				{
					"file_name": "/path/e2e/fixtures/samples/positive.yaml",
					"similarity_id": "dd2585b378b43193cc748c9f68b4c226b6face1e271f07f84dcb9113ff6f7446",
					"line": 48,
					"resource_type": "AWS::ECS::TaskDefinition",
					"resource_name": "TaskDefinition",
					"issue_type": "MissingAttribute",
					"search_key": "Resources.TaskDefinition.Properties",
					"search_line": -1,
					"search_value": "",
					"expected_value": "'Resources.TaskDefinition.Properties.NetworkMode' should be set and should be 'awsvpc'",
					"actual_value": "'Resources.TaskDefinition.Properties.NetworkMode' is undefined and defaults to 'bridge'"
				}
			]
		},
		{
			"query_name": "ELB With Security Group Without Inbound Rules",
			"query_id": "e200a6f3-c589-49ec-9143-7421d4a2c845",
			"query_url": "https://docs.aws.amazon.com/AWSCloudFormation/latest/UserGuide/aws-properties-ec2-security-group.html#cfn-ec2-securitygroup-securitygroupingress",
			"severity": "MEDIUM",
			"platform": "CloudFormation",
			"cloud_provider": "AWS",
			"category": "Networking and Firewall",
			"experimental": false,
			"description": "An AWS Elastic Load Balancer (ELB) shouldnÂ´t have security groups without outbound rules",
			"description_id": "3ccdd7d2",
			"files": [
				{
					"file_name": "/path/e2e/fixtures/samples/positive.yaml",
					"similarity_id": "d762780be8bebaa6b6bc6b6075a5dcee0edd37f639aa63061f29a13160eae116",
					"line": 14,
					"resource_type": "AWS::ElasticLoadBalancingV2::LoadBalancer",
					"resource_name": "ECSALB",
					"issue_type": "MissingAttribute",
					"search_key": "Resources.EcsSecurityGroup.Properties",
					"search_line": -1,
					"search_value": "",
					"expected_value": "'Resources.EcsSecurityGroup.Properties.SecurityGroupIngress' is defined",
					"actual_value": "'Resources.EcsSecurityGroup.Properties.SecurityGroupIngress' is undefined"
				}
			]
		},
		{
			"query_name": "ELB With Security Group Without Outbound Rules",
			"query_id": "01d5a458-a6c4-452a-ac50-054d59275b7c",
			"query_url": "https://docs.aws.amazon.com/AWSCloudFormation/latest/UserGuide/aws-properties-ec2-security-group.html#cfn-ec2-securitygroup-securitygroupegress",
			"severity": "MEDIUM",
			"platform": "CloudFormation",
			"cloud_provider": "AWS",
			"category": "Networking and Firewall",
			"experimental": false,
			"description": "An AWS Elastic Load Balancer (ELB) shouldnÂ´t have security groups without outbound rules",
			"description_id": "7b876844",
			"files": [
				{
					"file_name": "/path/e2e/fixtures/samples/positive.yaml",
					"similarity_id": "ee0915eb8433ec18c3f357c5eb0d243ce5c3a077e63e222230c4c0d7bf049416",
					"line": 14,
					"resource_type": "AWS::ElasticLoadBalancingV2::LoadBalancer",
					"resource_name": "ECSALB",
					"issue_type": "MissingAttribute",
					"search_key": "Resources.EcsSecurityGroup.Properties",
					"search_line": -1,
					"search_value": "",
					"expected_value": "'Resources.EcsSecurityGroup.Properties.SecurityGroupEgress' is defined",
					"actual_value": "'Resources.EcsSecurityGroup.Properties.SecurityGroupEgress' is undefined"
				}
			]
		},
		{
			"query_name": "Empty Roles For ECS Cluster Task Definitions",
			"query_id": "7f384a5f-b5a2-4d84-8ca3-ee0a5247becb",
			"query_url": "https://docs.aws.amazon.com/AWSCloudFormation/latest/UserGuide/aws-resource-ecs-service.html",
			"severity": "MEDIUM",
			"platform": "CloudFormation",
			"cloud_provider": "AWS",
			"category": "Access Control",
			"experimental": false,
			"description": "Check if any ECS cluster has not defined proper roles for services' task definitions.",
			"description_id": "b47b42b2",
			"files": [
				{
					"file_name": "/path/e2e/fixtures/samples/positive.yaml",
					"similarity_id": "cea2579f8b8eccc6008dcddba492fb4bd8802d0926f4cc33ae95b8a5f758d0e3",
					"line": 167,
					"resource_type": "AWS::ECS::Service",
					"resource_name": "service",
					"issue_type": "IncorrectValue",
					"search_key": "Resources.service.Properties.TaskDefinition",
					"search_line": -1,
					"search_value": "",
					"expected_value": "'Resources.service.Properties.TaskDefinition' refers to a TaskDefinition with Role",
					"actual_value": "'Resources.service.Properties.TaskDefinition' does not refer to a TaskDefinition with Role"
				}
			]
		},
		{
			"query_name": "Security Group Ingress With Port Range",
			"query_id": "87482183-a8e7-4e42-a566-7a23ec231c16",
			"query_url": "https://docs.aws.amazon.com/AWSCloudFormation/latest/UserGuide/aws-properties-ec2-security-group-ingress.html",
			"severity": "MEDIUM",
			"platform": "CloudFormation",
			"cloud_provider": "AWS",
			"category": "Networking and Firewall",
			"experimental": false,
			"description": "AWS Security Group Ingress should have a single port",
			"description_id": "5f2b65f3",
			"files": [
				{
					"file_name": "/path/e2e/fixtures/samples/positive.yaml",
					"similarity_id": "000056cd0b9697e13f2f4561f1963e34c58c042b921c4d0fad0f2fa5214374eb",
					"line": 35,
					"resource_type": "AWS::EC2::SecurityGroupIngress",
					"resource_name": "EcsSecurityGroupALBports",
					"issue_type": "IncorrectValue",
					"search_key": "Resources.EcsSecurityGroupALBports.Properties",
					"search_line": -1,
					"search_value": "",
					"expected_value": "Resources.EcsSecurityGroupALBports.Properties.FromPort should equal to Resources.EcsSecurityGroupALBports.Properties.ToPort",
					"actual_value": "Resources.EcsSecurityGroupALBports.Properties.FromPort is not equal to Resources.EcsSecurityGroupALBports.Properties.ToPort"
				},
				{
					"file_name": "/path/e2e/fixtures/samples/positive.yaml",
					"similarity_id": "d60022e14f1b45c574f71c0f48b3fee882b471819597b770e3545988a8f5295a",
					"line": 19,
					"resource_type": "AWS::EC2::SecurityGroupIngress",
					"resource_name": "EcsSecurityGroupHTTPinbound02",
					"issue_type": "IncorrectValue",
					"search_key": "Resources.EcsSecurityGroupHTTPinbound02.Properties",
					"search_line": -1,
					"search_value": "",
					"expected_value": "Resources.EcsSecurityGroupHTTPinbound02.Properties.FromPort should equal to Resources.EcsSecurityGroupHTTPinbound02.Properties.ToPort",
					"actual_value": "Resources.EcsSecurityGroupHTTPinbound02.Properties.FromPort is not equal to Resources.EcsSecurityGroupHTTPinbound02.Properties.ToPort"
				},
				{
					"file_name": "/path/e2e/fixtures/samples/positive.yaml",
					"similarity_id": "810487007189ac4de717dffc3204a05756e80e910b34f89ee08fd14f612328aa",
					"line": 27,
					"resource_type": "AWS::EC2::SecurityGroupIngress",
					"resource_name": "EcsSecurityGroupSSHinbound",
					"issue_type": "IncorrectValue",
					"search_key": "Resources.EcsSecurityGroupSSHinbound.Properties",
					"search_line": -1,
					"search_value": "",
					"expected_value": "Resources.EcsSecurityGroupSSHinbound.Properties.FromPort should equal to Resources.EcsSecurityGroupSSHinbound.Properties.ToPort",
					"actual_value": "Resources.EcsSecurityGroupSSHinbound.Properties.FromPort is not equal to Resources.EcsSecurityGroupSSHinbound.Properties.ToPort"
				}
			]
		},
		{
			"query_name": "ECS Service Without Running Tasks",
			"query_id": "79d745f0-d5f3-46db-9504-bef73e9fd528",
			"query_url": "https://docs.aws.amazon.com/AWSCloudFormation/latest/UserGuide/aws-resource-ecs-service.html#cfn-ecs-service-deploymentconfiguration",
			"severity": "LOW",
			"platform": "CloudFormation",
			"cloud_provider": "AWS",
			"category": "Availability",
			"experimental": false,
			"description": "ECS Service should have at least 1 task running",
			"description_id": "cd242bdd",
			"files": [
				{
					"file_name": "/path/e2e/fixtures/samples/positive.yaml",
					"similarity_id": "5022c0ba8f17197cb6ef6163bf16e6dd8e13290b1d91192c61742bca491ff4f7",
					"line": 159,
					"resource_type": "AWS::ECS::Service",
					"resource_name": "service",
					"issue_type": "MissingAttribute",
					"search_key": "Resources.service.Properties",
					"search_line": -1,
					"search_value": "",
					"expected_value": "Resources.service.Properties.DeploymentConfiguration should be defined and not null",
					"actual_value": "Resources.service.Properties.DeploymentConfiguration is undefined or null"
				}
			]
		},
		{
			"query_name": "ECS Task Definition HealthCheck Missing",
			"query_id": "d24389b4-b209-4ff0-8345-dc7a4569dcdd",
			"query_url": "https://docs.aws.amazon.com/AWSCloudFormation/latest/UserGuide/aws-properties-ecs-taskdefinition-healthcheck.html",
			"severity": "LOW",
			"platform": "CloudFormation",
			"cloud_provider": "AWS",
			"category": "Observability",
			"experimental": false,
			"description": "Amazon ECS must have the HealthCheck property defined to give more control over monitoring the health of tasks",
			"description_id": "e2e3a50a",
			"files": [
				{
					"file_name": "/path/e2e/fixtures/samples/positive.yaml",
					"similarity_id": "e08fb6aa0ab3e2ed98aa9d08d8813df89af2b0005acdbda809c86f4897715c78",
					"line": 67,
					"resource_type": "AWS::ECS::TaskDefinition",
					"resource_name": "TaskDefinition",
					"issue_type": "MissingAttribute",
					"search_key": "Resources.TaskDefinition.Properties.ContainerDefinitions",
					"search_line": 67,
					"search_value": "",
					"expected_value": "'Resources.TaskDefinition.Properties.ContainerDefinitions' should contain 'HealthCheck' property",
					"actual_value": "'Resources.TaskDefinition.Properties.ContainerDefinitions' doesn't contain 'HealthCheck' property"
				},
				{
					"file_name": "/path/e2e/fixtures/samples/positive.yaml",
					"similarity_id": "7d931711c3ba34527d9a6660c82f06f4a2174812dcfbd69bb271187edec91a06",
					"line": 51,
					"resource_type": "AWS::ECS::TaskDefinition",
					"resource_name": "TaskDefinition",
					"issue_type": "MissingAttribute",
					"search_key": "Resources.TaskDefinition.Properties.ContainerDefinitions",
					"search_line": 51,
					"search_value": "",
					"expected_value": "'Resources.TaskDefinition.Properties.ContainerDefinitions' should contain 'HealthCheck' property",
					"actual_value": "'Resources.TaskDefinition.Properties.ContainerDefinitions' doesn't contain 'HealthCheck' property"
				}
			]
		},
		{
			"query_name": "IAM Access Analyzer Not Enabled",
			"query_id": "8d29754a-2a18-460d-a1ba-9509f8d359da",
			"query_url": "https://docs.amazonaws.cn/en_us/AWSCloudFormation/latest/UserGuide/aws-resource-accessanalyzer-analyzer.html",
			"severity": "LOW",
			"platform": "CloudFormation",
			"cloud_provider": "AWS",
			"category": "Best Practices",
			"experimental": false,
			"description": "IAM Access Analyzer should be enabled and configured to continuously monitor resource permissions",
			"description_id": "24a6978e",
			"files": [
				{
					"file_name": "/path/e2e/fixtures/samples/positive.yaml",
					"similarity_id": "304c64d5ddfd93593c8aa4e9f10b34fe7d2e7e3634c6e64465b3be292029775c",
					"line": 9,
					"resource_type": "n/a",
					"resource_name": "n/a",
					"issue_type": "MissingAttribute",
					"search_key": "Resources",
					"search_line": -1,
					"search_value": "",
					"expected_value": "'AWS::AccessAnalyzer::Analyzer' should be set",
					"actual_value": "'AWS::AccessAnalyzer::Analyzer' is undefined"
				}
			]
		},
		{
			"query_name": "Secrets Manager Should Specify KmsKeyId",
			"query_id": "c8ae9ba9-c2f7-4e5c-b32e-a4b7712d4d22",
			"query_url": "https://docs.aws.amazon.com/AWSCloudFormation/latest/UserGuide/aws-resource-secretsmanager-secret.html",
			"severity": "LOW",
			"platform": "CloudFormation",
			"cloud_provider": "AWS",
			"category": "Secret Management",
			"experimental": false,
			"description": "Secrets Manager Secret should explicitly specify KmsKeyId, this will allow the secret to be shared cross-account",
			"description_id": "d78bb871",
			"files": [
				{
					"file_name": "/path/e2e/fixtures/samples/positive.yaml",
					"similarity_id": "fc5fc7cf72f42a639c6caf58ea2cdefd05811c7487abf44c401ad15225634ead",
					"line": 270,
					"resource_type": "AWS::SecretsManager::Secret",
					"resource_name": "MyAmpAppSecretManagerRotater",
					"issue_type": "MissingAttribute",
					"search_key": "Resources.MyAmpAppSecretManagerRotater.Properties",
					"search_line": -1,
					"search_value": "",
					"expected_value": "Resources.MyAmpAppSecretManagerRotater.Properties.KmsKeyId should be defined",
					"actual_value": "Resources.MyAmpAppSecretManagerRotater.Properties.KmsKeyId is undefined"
				}
			]
		},
		{
			"query_name": "Security Group Rule Without Description",
			"query_id": "5e6c9c68-8a82-408e-8749-ddad78cbb9c5",
			"query_url": "https://docs.aws.amazon.com/AWSCloudFormation/latest/UserGuide/aws-properties-ec2-security-group.html",
			"severity": "INFO",
			"platform": "CloudFormation",
			"cloud_provider": "AWS",
			"category": "Best Practices",
			"experimental": false,
			"description": "It's considered a best practice for AWS Security Group to have a description",
			"description_id": "f7c62b11",
			"files": [
				{
					"file_name": "/path/e2e/fixtures/samples/positive.yaml",
					"similarity_id": "39fec612777f59fb4181dd2330ee465ec860c962acfebb07a4f1ee1f122d24e7",
					"line": 35,
					"resource_type": "AWS::EC2::SecurityGroupIngress",
					"resource_name": "EcsSecurityGroupALBports",
					"issue_type": "MissingAttribute",
					"search_key": "Resources.EcsSecurityGroupALBports.Properties",
					"search_line": -1,
					"search_value": "",
					"expected_value": "Resources.EcsSecurityGroupALBports.Properties.Description should be set",
					"actual_value": "Resources.EcsSecurityGroupALBports.Properties.Description is undefined"
				},
				{
					"file_name": "/path/e2e/fixtures/samples/positive.yaml",
					"similarity_id": "e96cf20cc6e1e11dce2d40d9e2b37446a00f00c3f541aa7dd13861059f6fcce8",
					"line": 19,
					"resource_type": "AWS::EC2::SecurityGroupIngress",
					"resource_name": "EcsSecurityGroupHTTPinbound02",
					"issue_type": "MissingAttribute",
					"search_key": "Resources.EcsSecurityGroupHTTPinbound02.Properties",
					"search_line": -1,
					"search_value": "",
					"expected_value": "Resources.EcsSecurityGroupHTTPinbound02.Properties.Description should be set",
					"actual_value": "Resources.EcsSecurityGroupHTTPinbound02.Properties.Description is undefined"
				},
				{
					"file_name": "/path/e2e/fixtures/samples/positive.yaml",
					"similarity_id": "95883c9f983adb8f547c54e24837b6aa402978a00417be98441514959d4171d4",
					"line": 27,
					"resource_type": "AWS::EC2::SecurityGroupIngress",
					"resource_name": "EcsSecurityGroupSSHinbound",
					"issue_type": "MissingAttribute",
					"search_key": "Resources.EcsSecurityGroupSSHinbound.Properties",
					"search_line": -1,
					"search_value": "",
					"expected_value": "Resources.EcsSecurityGroupSSHinbound.Properties.Description should be set",
					"actual_value": "Resources.EcsSecurityGroupSSHinbound.Properties.Description is undefined"
				}
			]
		}
	]
>>>>>>> 9b7965b7
}<|MERGE_RESOLUTION|>--- conflicted
+++ resolved
@@ -1,580 +1,4 @@
 {
-<<<<<<< HEAD
-  "kics_version": "development",
-  "files_scanned": 1,
-  "lines_scanned": 289,
-  "files_parsed": 1,
-  "lines_parsed": 289,
-  "lines_ignored": 0,
-  "files_failed_to_scan": 0,
-  "queries_total": 508,
-  "queries_failed_to_execute": 0,
-  "queries_failed_to_compute_similarity_id": 0,
-  "scan_id": "console",
-  "severity_counters": {
-    "CRITICAL": 0,
-    "HIGH": 8,
-    "INFO": 3,
-    "LOW": 3,
-    "MEDIUM": 10,
-    "TRACE": 0
-  },
-  "total_counter": 24,
-  "total_bom_resources": 0,
-  "start": "2024-03-26T16:41:41.6849118Z",
-  "end": "2024-03-26T16:41:59.3913648Z",
-  "paths": [
-    "/path/e2e/fixtures/samples/positive.yaml"
-  ],
-  "queries": [
-    {
-      "query_name": "ALB Listening on HTTP",
-      "query_id": "275a3217-ca37-40c1-a6cf-bb57d245ab32",
-      "query_url": "https://docs.aws.amazon.com/AWSCloudFormation/latest/UserGuide/aws-properties-ec2-elb-listener.html#cfn-ec2-elb-listener-protocol",
-      "severity": "HIGH",
-      "platform": "CloudFormation",
-      "cloud_provider": "AWS",
-      "category": "Networking and Firewall",
-      "experimental": false,
-      "description": "AWS Application Load Balancer (alb) should not listen on HTTP",
-      "description_id": "55f05412",
-      "files": [
-        {
-          "file_name": "path\\e2e\\fixtures\\samples\\positive.yaml",
-          "similarity_id": "27c1aa11c215cb09ce1ad1e569a090d5bc80ca156c5bf81f3b52415dbd6608f0",
-          "line": 104,
-          "resource_type": "AWS::ElasticLoadBalancingV2::Listener",
-          "resource_name": "ALBListener",
-          "issue_type": "IncorrectValue",
-          "search_key": "Resources.ALBListener.Properties.Protocol=HTTP",
-          "search_line": 104,
-          "search_value": "",
-          "expected_value": "'Resources.ALBListener.Protocol' should not equal to 'HTTP'",
-          "actual_value": "'Resources.ALBListener.Protocol' equals to 'HTTP'"
-        }
-      ]
-    },
-    {
-      "query_name": "ECS Task Definition Network Mode Not Recommended",
-      "query_id": "027a4b7a-8a59-4938-a04f-ed532512cf45",
-      "query_url": "https://docs.aws.amazon.com/AWSCloudFormation/latest/UserGuide/aws-resource-ecs-taskdefinition.html#cfn-ecs-taskdefinition-networkmode",
-      "severity": "HIGH",
-      "platform": "CloudFormation",
-      "cloud_provider": "AWS",
-      "category": "Insecure Configurations",
-      "experimental": false,
-      "description": "Network_Mode should be 'awsvpc' in ecs_task_definition. AWS VPCs provides the controls to facilitate a formal process for approving and testing all network connections and changes to the firewall and router configurations",
-      "description_id": "bded2e99",
-      "files": [
-        {
-          "file_name": "path\\e2e\\fixtures\\samples\\positive.yaml",
-          "similarity_id": "dd2585b378b43193cc748c9f68b4c226b6face1e271f07f84dcb9113ff6f7446",
-          "line": 48,
-          "resource_type": "AWS::ECS::TaskDefinition",
-          "resource_name": "TaskDefinition",
-          "issue_type": "MissingAttribute",
-          "search_key": "Resources.TaskDefinition.Properties",
-          "search_line": -1,
-          "search_value": "",
-          "expected_value": "'Resources.TaskDefinition.Properties.NetworkMode' should be set and should be 'awsvpc'",
-          "actual_value": "'Resources.TaskDefinition.Properties.NetworkMode' is undefined and defaults to 'bridge'"
-        }
-      ]
-    },
-    {
-      "query_name": "Fully Open Ingress",
-      "query_id": "e415f8d3-fc2b-4f52-88ab-1129e8c8d3f5",
-      "query_url": "https://docs.aws.amazon.com/AmazonECS/latest/developerguide/get-set-up-for-amazon-ecs.html#create-a-base-security-group",
-      "severity": "HIGH",
-      "platform": "CloudFormation",
-      "cloud_provider": "AWS",
-      "category": "Networking and Firewall",
-      "experimental": false,
-      "description": "ECS Service's security group should not allow unrestricted access to all ports from all IPv4 addresses",
-      "description_id": "747f49ac",
-      "files": [
-        {
-          "file_name": "path\\e2e\\fixtures\\samples\\positive.yaml",
-          "similarity_id": "5f39aa8e63613a7e8bfd7641ccfb931fa0225e95b3449bc1210b50329d65d713",
-          "line": 32,
-          "resource_type": "AWS::EC2::SecurityGroupIngress",
-          "resource_name": "EcsSecurityGroupSSHinbound",
-          "issue_type": "IncorrectValue",
-          "search_key": "Resources.EcsSecurityGroupSSHinbound.Properties.CidrIp",
-          "search_line": -1,
-          "search_value": "",
-          "expected_value": "Resource name 'EcsSecurityGroupSSHinbound' of type 'AWS::EC2::SecurityGroupIngress' should not accept ingress connections from all IPv4 adresses and to all available ports",
-          "actual_value": "Resource name 'EcsSecurityGroupSSHinbound' of type 'AWS::EC2::SecurityGroupIngress' should not accept ingress connections from CIDR 0.0.0.0/0 to all available ports"
-        },
-        {
-          "file_name": "path\\e2e\\fixtures\\samples\\positive.yaml",
-          "similarity_id": "88653ab159ca0a15095afc685f98da24685fa547bb5f1ca7c95ef468f209387c",
-          "line": 24,
-          "resource_type": "AWS::EC2::SecurityGroupIngress",
-          "resource_name": "EcsSecurityGroupHTTPinbound02",
-          "issue_type": "IncorrectValue",
-          "search_key": "Resources.EcsSecurityGroupHTTPinbound02.Properties.CidrIp",
-          "search_line": -1,
-          "search_value": "",
-          "expected_value": "Resource name 'EcsSecurityGroupHTTPinbound02' of type 'AWS::EC2::SecurityGroupIngress' should not accept ingress connections from all IPv4 adresses and to all available ports",
-          "actual_value": "Resource name 'EcsSecurityGroupHTTPinbound02' of type 'AWS::EC2::SecurityGroupIngress' should not accept ingress connections from CIDR 0.0.0.0/0 to all available ports"
-        }
-      ]
-    },
-    {
-      "query_name": "Passwords And Secrets - CloudFormation Secret Template",
-      "query_id": "e0f01838-b1c2-4669-b84b-981949ebe5ed",
-      "query_url": "https://docs.kics.io/latest/secrets/",
-      "severity": "HIGH",
-      "platform": "Common",
-      "cloud_provider": "COMMON",
-      "category": "Secret Management",
-      "experimental": false,
-      "description": "Password and Secrets shouldn't be displayed in plain text on IaC files.",
-      "description_id": "d69d8a89",
-      "files": [
-        {
-          "file_name": "path\\e2e\\fixtures\\samples\\positive.yaml",
-          "similarity_id": "5f948e5c0c97f3e7c43cd531de50c6c54a2cec221a45f113a34a571165d30553",
-          "line": 273,
-          "issue_type": "RedundantAttribute",
-          "search_key": "",
-          "search_line": 0,
-          "search_value": "",
-          "expected_value": "Hardcoded secret key should not appear in source",
-          "actual_value": "Hardcoded secret key appears in source"
-        }
-      ]
-    },
-    {
-      "query_name": "Passwords And Secrets - Generic Password",
-      "query_id": "487f4be7-3fd9-4506-a07a-eae252180c08",
-      "query_url": "https://docs.kics.io/latest/secrets/",
-      "severity": "HIGH",
-      "platform": "Common",
-      "cloud_provider": "COMMON",
-      "category": "Secret Management",
-      "experimental": false,
-      "description": "Password and Secrets shouldn't be displayed in plain text on IaC files.",
-      "description_id": "d69d8a89",
-      "files": [
-        {
-          "file_name": "path\\e2e\\fixtures\\samples\\positive.yaml",
-          "similarity_id": "379b043925f80377f9a5c54a286392202b624f04f71e8d09f87da0ac414a5b04",
-          "line": 276,
-          "issue_type": "RedundantAttribute",
-          "search_key": "",
-          "search_line": 0,
-          "search_value": "",
-          "expected_value": "Hardcoded secret key should not appear in source",
-          "actual_value": "Hardcoded secret key appears in source"
-        }
-      ]
-    },
-    {
-      "query_name": "Unrestricted Security Group Ingress",
-      "query_id": "4a1e6b34-1008-4e61-a5f2-1f7c276f8d14",
-      "query_url": "https://docs.aws.amazon.com/AWSCloudFormation/latest/UserGuide/aws-properties-ec2-security-group-ingress.html",
-      "severity": "HIGH",
-      "platform": "CloudFormation",
-      "cloud_provider": "AWS",
-      "category": "Networking and Firewall",
-      "experimental": false,
-      "description": "AWS Security Group Ingress CIDR should not be open to the world",
-      "description_id": "08256d31",
-      "files": [
-        {
-          "file_name": "path\\e2e\\fixtures\\samples\\positive.yaml",
-          "similarity_id": "3c4976bcd6061315525a23a644cb6ed3bc4888794f21e8161a1cd38ea0495f30",
-          "line": 24,
-          "resource_type": "AWS::EC2::SecurityGroupIngress",
-          "resource_name": "EcsSecurityGroupHTTPinbound02",
-          "issue_type": "IncorrectValue",
-          "search_key": "Resources.EcsSecurityGroupHTTPinbound02.Properties.CidrIp",
-          "search_line": -1,
-          "search_value": "",
-          "expected_value": "Resources.EcsSecurityGroupHTTPinbound02.Properties.CidrIp should not be open to the world (0.0.0.0/0)",
-          "actual_value": "Resources.EcsSecurityGroupHTTPinbound02.Properties.CidrIp is open to the world (0.0.0.0/0)"
-        },
-        {
-          "file_name": "path\\e2e\\fixtures\\samples\\positive.yaml",
-          "similarity_id": "f1f15967fd4bd2b39610dcbe3c2d641068dc1b409821142f41d179dbc360b3aa",
-          "line": 32,
-          "resource_type": "AWS::EC2::SecurityGroupIngress",
-          "resource_name": "EcsSecurityGroupSSHinbound",
-          "issue_type": "IncorrectValue",
-          "search_key": "Resources.EcsSecurityGroupSSHinbound.Properties.CidrIp",
-          "search_line": -1,
-          "search_value": "",
-          "expected_value": "Resources.EcsSecurityGroupSSHinbound.Properties.CidrIp should not be open to the world (0.0.0.0/0)",
-          "actual_value": "Resources.EcsSecurityGroupSSHinbound.Properties.CidrIp is open to the world (0.0.0.0/0)"
-        }
-      ]
-    },
-    {
-      "query_name": "ALB Is Not Integrated With WAF",
-      "query_id": "105ba098-1e34-48cd-b0f2-a8a43a51bf9b",
-      "query_url": "https://docs.aws.amazon.com/AWSCloudFormation/latest/UserGuide/aws-resource-wafregional-webaclassociation.html",
-      "severity": "MEDIUM",
-      "platform": "CloudFormation",
-      "cloud_provider": "AWS",
-      "category": "Networking and Firewall",
-      "experimental": false,
-      "description": "All Application Load Balancers (ALB) must be protected with Web Application Firewall (WAF) service",
-      "description_id": "2cad71a7",
-      "files": [
-        {
-          "file_name": "path\\e2e\\fixtures\\samples\\positive.yaml",
-          "similarity_id": "d542c20ac3e6177847cf5a565ff82704a5b63ec87332191ded7baca361b611e8",
-          "line": 86,
-          "resource_type": "AWS::ElasticLoadBalancingV2::LoadBalancer",
-          "resource_name": "ECSALB",
-          "issue_type": "MissingAttribute",
-          "search_key": "Resources.ECSALB",
-          "search_line": -1,
-          "search_value": "",
-          "expected_value": "'Resources.ECSALB' should not have an 'internal' scheme and should have a 'WebACLAssociation' associated",
-          "actual_value": "'Resources.ECSALB' does not have an 'internal' scheme and a 'WebACLAssociation' associated"
-        }
-      ]
-    },
-    {
-      "query_name": "Auto Scaling Group With No Associated ELB",
-      "query_id": "ad21e616-5026-4b9d-990d-5b007bfe679c",
-      "query_url": "https://docs.aws.amazon.com/AWSCloudFormation/latest/UserGuide/aws-properties-as-group.html",
-      "severity": "MEDIUM",
-      "platform": "CloudFormation",
-      "cloud_provider": "AWS",
-      "category": "Availability",
-      "experimental": false,
-      "description": "AWS Auto Scaling Groups must have associated ELBs to ensure high availability and improve application performance. This means the attribute 'LoadBalancerNames' must be defined and not empty.",
-      "description_id": "99966f58",
-      "files": [
-        {
-          "file_name": "path\\e2e\\fixtures\\samples\\positive.yaml",
-          "similarity_id": "ef5069fb260b351100126334b0ba9b2776f480652d8d4f72c81f387d785d22d2",
-          "line": 131,
-          "resource_type": "AWS::AutoScaling::AutoScalingGroup",
-          "resource_name": "ECSAutoScalingGroup",
-          "issue_type": "MissingAttribute",
-          "search_key": "Resources.ECSAutoScalingGroup.Properties",
-          "search_line": -1,
-          "search_value": "",
-          "expected_value": "'Resources.ECSAutoScalingGroup.Properties.LoadBalancerNames' should be defined",
-          "actual_value": "'Resources.ECSAutoScalingGroup.Properties.LoadBalancerNames' is not defined"
-        }
-      ]
-    },
-    {
-      "query_name": "ECS Service Without Running Tasks",
-      "query_id": "79d745f0-d5f3-46db-9504-bef73e9fd528",
-      "query_url": "https://docs.aws.amazon.com/AWSCloudFormation/latest/UserGuide/aws-resource-ecs-service.html#cfn-ecs-service-deploymentconfiguration",
-      "severity": "MEDIUM",
-      "platform": "CloudFormation",
-      "cloud_provider": "AWS",
-      "category": "Availability",
-      "experimental": false,
-      "description": "ECS Service should have at least 1 task running",
-      "description_id": "cd242bdd",
-      "files": [
-        {
-          "file_name": "path\\e2e\\fixtures\\samples\\positive.yaml",
-          "similarity_id": "5022c0ba8f17197cb6ef6163bf16e6dd8e13290b1d91192c61742bca491ff4f7",
-          "line": 159,
-          "resource_type": "AWS::ECS::Service",
-          "resource_name": "service",
-          "issue_type": "MissingAttribute",
-          "search_key": "Resources.service.Properties",
-          "search_line": -1,
-          "search_value": "",
-          "expected_value": "Resources.service.Properties.DeploymentConfiguration should be defined and not null",
-          "actual_value": "Resources.service.Properties.DeploymentConfiguration is undefined or null"
-        }
-      ]
-    },
-    {
-      "query_name": "ELB With Security Group Without Inbound Rules",
-      "query_id": "e200a6f3-c589-49ec-9143-7421d4a2c845",
-      "query_url": "https://docs.aws.amazon.com/AWSCloudFormation/latest/UserGuide/aws-properties-ec2-security-group.html#cfn-ec2-securitygroup-securitygroupingress",
-      "severity": "MEDIUM",
-      "platform": "CloudFormation",
-      "cloud_provider": "AWS",
-      "category": "Networking and Firewall",
-      "experimental": false,
-      "description": "An AWS Elastic Load Balancer (ELB) shouldn´t have security groups without outbound rules",
-      "description_id": "3ccdd7d2",
-      "files": [
-        {
-          "file_name": "path\\e2e\\fixtures\\samples\\positive.yaml",
-          "similarity_id": "d762780be8bebaa6b6bc6b6075a5dcee0edd37f639aa63061f29a13160eae116",
-          "line": 14,
-          "resource_type": "AWS::ElasticLoadBalancingV2::LoadBalancer",
-          "resource_name": "ECSALB",
-          "issue_type": "MissingAttribute",
-          "search_key": "Resources.EcsSecurityGroup.Properties",
-          "search_line": -1,
-          "search_value": "",
-          "expected_value": "'Resources.EcsSecurityGroup.Properties.SecurityGroupIngress' is defined",
-          "actual_value": "'Resources.EcsSecurityGroup.Properties.SecurityGroupIngress' is undefined"
-        }
-      ]
-    },
-    {
-      "query_name": "ELB With Security Group Without Outbound Rules",
-      "query_id": "01d5a458-a6c4-452a-ac50-054d59275b7c",
-      "query_url": "https://docs.aws.amazon.com/AWSCloudFormation/latest/UserGuide/aws-properties-ec2-security-group.html#cfn-ec2-securitygroup-securitygroupegress",
-      "severity": "MEDIUM",
-      "platform": "CloudFormation",
-      "cloud_provider": "AWS",
-      "category": "Networking and Firewall",
-      "experimental": false,
-      "description": "An AWS Elastic Load Balancer (ELB) shouldn´t have security groups without outbound rules",
-      "description_id": "7b876844",
-      "files": [
-        {
-          "file_name": "path\\e2e\\fixtures\\samples\\positive.yaml",
-          "similarity_id": "ee0915eb8433ec18c3f357c5eb0d243ce5c3a077e63e222230c4c0d7bf049416",
-          "line": 14,
-          "resource_type": "AWS::ElasticLoadBalancingV2::LoadBalancer",
-          "resource_name": "ECSALB",
-          "issue_type": "MissingAttribute",
-          "search_key": "Resources.EcsSecurityGroup.Properties",
-          "search_line": -1,
-          "search_value": "",
-          "expected_value": "'Resources.EcsSecurityGroup.Properties.SecurityGroupEgress' is defined",
-          "actual_value": "'Resources.EcsSecurityGroup.Properties.SecurityGroupEgress' is undefined"
-        }
-      ]
-    },
-    {
-      "query_name": "Empty Roles For ECS Cluster Task Definitions",
-      "query_id": "7f384a5f-b5a2-4d84-8ca3-ee0a5247becb",
-      "query_url": "https://docs.aws.amazon.com/AWSCloudFormation/latest/UserGuide/aws-resource-ecs-service.html",
-      "severity": "MEDIUM",
-      "platform": "CloudFormation",
-      "cloud_provider": "AWS",
-      "category": "Access Control",
-      "experimental": false,
-      "description": "Check if any ECS cluster has not defined proper roles for services' task definitions.",
-      "description_id": "b47b42b2",
-      "files": [
-        {
-          "file_name": "path\\e2e\\fixtures\\samples\\positive.yaml",
-          "similarity_id": "cea2579f8b8eccc6008dcddba492fb4bd8802d0926f4cc33ae95b8a5f758d0e3",
-          "line": 167,
-          "resource_type": "AWS::ECS::Service",
-          "resource_name": "service",
-          "issue_type": "IncorrectValue",
-          "search_key": "Resources.service.Properties.TaskDefinition",
-          "search_line": -1,
-          "search_value": "",
-          "expected_value": "'Resources.service.Properties.TaskDefinition' refers to a TaskDefinition with Role",
-          "actual_value": "'Resources.service.Properties.TaskDefinition' does not refer to a TaskDefinition with Role"
-        }
-      ]
-    },
-    {
-      "query_name": "Secrets Manager Should Specify KmsKeyId",
-      "query_id": "c8ae9ba9-c2f7-4e5c-b32e-a4b7712d4d22",
-      "query_url": "https://docs.aws.amazon.com/AWSCloudFormation/latest/UserGuide/aws-resource-secretsmanager-secret.html",
-      "severity": "MEDIUM",
-      "platform": "CloudFormation",
-      "cloud_provider": "AWS",
-      "category": "Secret Management",
-      "experimental": false,
-      "description": "Secrets Manager Secret should explicitly specify KmsKeyId, this will allow the secret to be shared cross-account",
-      "description_id": "d78bb871",
-      "files": [
-        {
-          "file_name": "path\\e2e\\fixtures\\samples\\positive.yaml",
-          "similarity_id": "fc5fc7cf72f42a639c6caf58ea2cdefd05811c7487abf44c401ad15225634ead",
-          "line": 270,
-          "resource_type": "AWS::SecretsManager::Secret",
-          "resource_name": "MyAmpAppSecretManagerRotater",
-          "issue_type": "MissingAttribute",
-          "search_key": "Resources.MyAmpAppSecretManagerRotater.Properties",
-          "search_line": -1,
-          "search_value": "",
-          "expected_value": "Resources.MyAmpAppSecretManagerRotater.Properties.KmsKeyId should be defined",
-          "actual_value": "Resources.MyAmpAppSecretManagerRotater.Properties.KmsKeyId is undefined"
-        }
-      ]
-    },
-    {
-      "query_name": "Security Group Ingress With Port Range",
-      "query_id": "87482183-a8e7-4e42-a566-7a23ec231c16",
-      "query_url": "https://docs.aws.amazon.com/AWSCloudFormation/latest/UserGuide/aws-properties-ec2-security-group-ingress.html",
-      "severity": "MEDIUM",
-      "platform": "CloudFormation",
-      "cloud_provider": "AWS",
-      "category": "Networking and Firewall",
-      "experimental": false,
-      "description": "AWS Security Group Ingress should have a single port",
-      "description_id": "5f2b65f3",
-      "files": [
-        {
-          "file_name": "path\\e2e\\fixtures\\samples\\positive.yaml",
-          "similarity_id": "d60022e14f1b45c574f71c0f48b3fee882b471819597b770e3545988a8f5295a",
-          "line": 19,
-          "resource_type": "AWS::EC2::SecurityGroupIngress",
-          "resource_name": "EcsSecurityGroupHTTPinbound02",
-          "issue_type": "IncorrectValue",
-          "search_key": "Resources.EcsSecurityGroupHTTPinbound02.Properties",
-          "search_line": -1,
-          "search_value": "",
-          "expected_value": "Resources.EcsSecurityGroupHTTPinbound02.Properties.FromPort should equal to Resources.EcsSecurityGroupHTTPinbound02.Properties.ToPort",
-          "actual_value": "Resources.EcsSecurityGroupHTTPinbound02.Properties.FromPort is not equal to Resources.EcsSecurityGroupHTTPinbound02.Properties.ToPort"
-        },
-        {
-          "file_name": "path\\e2e\\fixtures\\samples\\positive.yaml",
-          "similarity_id": "810487007189ac4de717dffc3204a05756e80e910b34f89ee08fd14f612328aa",
-          "line": 27,
-          "resource_type": "AWS::EC2::SecurityGroupIngress",
-          "resource_name": "EcsSecurityGroupSSHinbound",
-          "issue_type": "IncorrectValue",
-          "search_key": "Resources.EcsSecurityGroupSSHinbound.Properties",
-          "search_line": -1,
-          "search_value": "",
-          "expected_value": "Resources.EcsSecurityGroupSSHinbound.Properties.FromPort should equal to Resources.EcsSecurityGroupSSHinbound.Properties.ToPort",
-          "actual_value": "Resources.EcsSecurityGroupSSHinbound.Properties.FromPort is not equal to Resources.EcsSecurityGroupSSHinbound.Properties.ToPort"
-        },
-        {
-          "file_name": "path\\e2e\\fixtures\\samples\\positive.yaml",
-          "similarity_id": "000056cd0b9697e13f2f4561f1963e34c58c042b921c4d0fad0f2fa5214374eb",
-          "line": 35,
-          "resource_type": "AWS::EC2::SecurityGroupIngress",
-          "resource_name": "EcsSecurityGroupALBports",
-          "issue_type": "IncorrectValue",
-          "search_key": "Resources.EcsSecurityGroupALBports.Properties",
-          "search_line": -1,
-          "search_value": "",
-          "expected_value": "Resources.EcsSecurityGroupALBports.Properties.FromPort should equal to Resources.EcsSecurityGroupALBports.Properties.ToPort",
-          "actual_value": "Resources.EcsSecurityGroupALBports.Properties.FromPort is not equal to Resources.EcsSecurityGroupALBports.Properties.ToPort"
-        }
-      ]
-    },
-    {
-      "query_name": "ECS Task Definition HealthCheck Missing",
-      "query_id": "d24389b4-b209-4ff0-8345-dc7a4569dcdd",
-      "query_url": "https://docs.aws.amazon.com/AWSCloudFormation/latest/UserGuide/aws-properties-ecs-taskdefinition-healthcheck.html",
-      "severity": "LOW",
-      "platform": "CloudFormation",
-      "cloud_provider": "AWS",
-      "category": "Observability",
-      "experimental": false,
-      "description": "Amazon ECS must have the HealthCheck property defined to give more control over monitoring the health of tasks",
-      "description_id": "e2e3a50a",
-      "files": [
-        {
-          "file_name": "path\\e2e\\fixtures\\samples\\positive.yaml",
-          "similarity_id": "91d8476ae8279a914e461bc43f2c3acc145f02121f776a615adc2173d6b67aea",
-          "line": 51,
-          "resource_type": "AWS::ECS::TaskDefinition",
-          "resource_name": "TaskDefinition",
-          "issue_type": "MissingAttribute",
-          "search_key": "Resources.TaskDefinition.Properties.ContainerDefinitions.0",
-          "search_line": 51,
-          "search_value": "",
-          "expected_value": "'Resources.TaskDefinition.Properties.ContainerDefinitions' should contain 'HealthCheck' property",
-          "actual_value": "'Resources.TaskDefinition.Properties.ContainerDefinitions' doesn't contain 'HealthCheck' property"
-        },
-        {
-          "file_name": "path\\e2e\\fixtures\\samples\\positive.yaml",
-          "similarity_id": "eaa2b29a124b3251c2319f9e4ac30601140b711d2a08ec01f9298042da818fe1",
-          "line": 67,
-          "resource_type": "AWS::ECS::TaskDefinition",
-          "resource_name": "TaskDefinition",
-          "issue_type": "MissingAttribute",
-          "search_key": "Resources.TaskDefinition.Properties.ContainerDefinitions.1",
-          "search_line": 67,
-          "search_value": "",
-          "expected_value": "'Resources.TaskDefinition.Properties.ContainerDefinitions' should contain 'HealthCheck' property",
-          "actual_value": "'Resources.TaskDefinition.Properties.ContainerDefinitions' doesn't contain 'HealthCheck' property"
-        }
-      ]
-    },
-    {
-      "query_name": "IAM Access Analyzer Not Enabled",
-      "query_id": "8d29754a-2a18-460d-a1ba-9509f8d359da",
-      "query_url": "https://docs.amazonaws.cn/en_us/AWSCloudFormation/latest/UserGuide/aws-resource-accessanalyzer-analyzer.html",
-      "severity": "LOW",
-      "platform": "CloudFormation",
-      "cloud_provider": "AWS",
-      "category": "Best Practices",
-      "experimental": false,
-      "description": "IAM Access Analyzer should be enabled and configured to continuously monitor resource permissions",
-      "description_id": "24a6978e",
-      "files": [
-        {
-          "file_name": "path\\e2e\\fixtures\\samples\\positive.yaml",
-          "similarity_id": "304c64d5ddfd93593c8aa4e9f10b34fe7d2e7e3634c6e64465b3be292029775c",
-          "line": 9,
-          "resource_type": "n/a",
-          "resource_name": "n/a",
-          "issue_type": "MissingAttribute",
-          "search_key": "Resources",
-          "search_line": -1,
-          "search_value": "",
-          "expected_value": "'AWS::AccessAnalyzer::Analyzer' should be set",
-          "actual_value": "'AWS::AccessAnalyzer::Analyzer' is undefined"
-        }
-      ]
-    },
-    {
-      "query_name": "Security Group Rule Without Description",
-      "query_id": "5e6c9c68-8a82-408e-8749-ddad78cbb9c5",
-      "query_url": "https://docs.aws.amazon.com/AWSCloudFormation/latest/UserGuide/aws-properties-ec2-security-group.html",
-      "severity": "INFO",
-      "platform": "CloudFormation",
-      "cloud_provider": "AWS",
-      "category": "Best Practices",
-      "experimental": false,
-      "description": "It's considered a best practice for AWS Security Group to have a description",
-      "description_id": "f7c62b11",
-      "files": [
-        {
-          "file_name": "path\\e2e\\fixtures\\samples\\positive.yaml",
-          "similarity_id": "39fec612777f59fb4181dd2330ee465ec860c962acfebb07a4f1ee1f122d24e7",
-          "line": 35,
-          "resource_type": "AWS::EC2::SecurityGroupIngress",
-          "resource_name": "EcsSecurityGroupALBports",
-          "issue_type": "MissingAttribute",
-          "search_key": "Resources.EcsSecurityGroupALBports.Properties",
-          "search_line": -1,
-          "search_value": "",
-          "expected_value": "Resources.EcsSecurityGroupALBports.Properties.Description should be set",
-          "actual_value": "Resources.EcsSecurityGroupALBports.Properties.Description is undefined"
-        },
-        {
-          "file_name": "path\\e2e\\fixtures\\samples\\positive.yaml",
-          "similarity_id": "95883c9f983adb8f547c54e24837b6aa402978a00417be98441514959d4171d4",
-          "line": 27,
-          "resource_type": "AWS::EC2::SecurityGroupIngress",
-          "resource_name": "EcsSecurityGroupSSHinbound",
-          "issue_type": "MissingAttribute",
-          "search_key": "Resources.EcsSecurityGroupSSHinbound.Properties",
-          "search_line": -1,
-          "search_value": "",
-          "expected_value": "Resources.EcsSecurityGroupSSHinbound.Properties.Description should be set",
-          "actual_value": "Resources.EcsSecurityGroupSSHinbound.Properties.Description is undefined"
-        },
-        {
-          "file_name": "path\\e2e\\fixtures\\samples\\positive.yaml",
-          "similarity_id": "e96cf20cc6e1e11dce2d40d9e2b37446a00f00c3f541aa7dd13861059f6fcce8",
-          "line": 19,
-          "resource_type": "AWS::EC2::SecurityGroupIngress",
-          "resource_name": "EcsSecurityGroupHTTPinbound02",
-          "issue_type": "MissingAttribute",
-          "search_key": "Resources.EcsSecurityGroupHTTPinbound02.Properties",
-          "search_line": -1,
-          "search_value": "",
-          "expected_value": "Resources.EcsSecurityGroupHTTPinbound02.Properties.Description should be set",
-          "actual_value": "Resources.EcsSecurityGroupHTTPinbound02.Properties.Description is undefined"
-        }
-      ]
-    }
-  ]
-=======
 	"kics_version": "development",
 	"files_scanned": 1,
 	"lines_scanned": 289,
@@ -1149,5 +573,4 @@
 			]
 		}
 	]
->>>>>>> 9b7965b7
 }