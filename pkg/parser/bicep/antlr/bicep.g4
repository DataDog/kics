--- conflicted
+++ resolved
@@ -29,12 +29,7 @@
         | forExpression
 	) NL;
 
-<<<<<<< HEAD
 outputDecl: decorator* OUTPUT name = identifier (type1 = identifier | RESOURCE type2 = interpString) ASSIGN expression NL;
-=======
-outputDecl: 
-	decorator* OUTPUT name = identifier (type1 = identifier | RESOURCE type2 = interpString) ASSIGN expression NL;
->>>>>>> dfb1d819
 
 // ifCondition -> "if" parenthesizedExpression object
 ifCondition
@@ -177,10 +172,7 @@
 
 OUTPUT: 'output';
 
-<<<<<<< HEAD
 EXISTING: 'existing';
-=======
->>>>>>> dfb1d819
 // stringLeftPiece -> "'" STRINGCHAR* "${"
 STRING_LEFT_PIECE: '\'' STRINGCHAR* '${';
 
@@ -254,10 +246,6 @@
 
 UNKNOWN: .;
 
-SINGLE_LINE_COMMENT: '//' ~[\r\n]* -> skip;
-
-MULTI_LINE_COMMENT: '/*' .*? '*/' -> skip;
-
 fragment STRINGCHAR: ~[\\'\n\r\t$] | ESCAPE;
 
 fragment ESCAPE: '\\' ([\\'nrt$] | 'u{' HEX+ '}');
