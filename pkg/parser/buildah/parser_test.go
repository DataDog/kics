package buildah

import (
	"encoding/json"
<<<<<<< HEAD
=======
	"github.com/Checkmarx/kics/v2/pkg/model"
>>>>>>> 6a5eadfe
	"reflect"
	"testing"

	"github.com/Checkmarx/kics/pkg/model"

	"github.com/stretchr/testify/require"
)

// TestParser_Parse tests the parsing of a Buildah file.
func TestParser_Parse(t *testing.T) {
	type args struct {
		in0         string
		fileContent []byte
	}
	tests := []struct {
		name    string
		p       *Parser
		args    args
		want    string
		want1   []int
		wantErr bool
	}{
		{
			name: "Buildah simple parse",
			p:    &Parser{},
			args: args{
				in0: "test.sh",
				fileContent: []byte(`
				ctr=$(buildah from fedora)
				buildah config --env GOPATH=/root/buildah $ctr
				`),
			},
			want: `[
				{
					"command": {
						"fedora": [
							{
								"Cmd": "buildah from",
								"EndLine": 2,
								"Original": "buildah from fedora",
								"Value": "fedora",
								"_kics_line": 2
							},
							{
								"Cmd": "buildah config",
								"EndLine": 3,
								"Original": "buildah config --env GOPATH=/root/buildah $ctr",
								"Value": "--env GOPATH=/root/buildah $ctr",
								"_kics_line": 3
							}
						]
					}
				}
			]`,
			want1:   []int(nil),
			wantErr: false,
		}, {
			name: "Buildah with normal comments parse",
			p:    &Parser{},
			args: args{
				in0: "test.sh",
				fileContent: []byte(`#
				ctr=$(buildah from fedora)
				# buildah config --env GOPATH=/root/buildah $ctr
				buildah commit $ctr buildahupstream
				# buildah run "$ctr" mkdir /tmp/open
				`),
			},
			want: `[
				{
					"command": {
						"fedora": [
							{
								"Cmd": "buildah from",
								"EndLine": 2,
								"Original": "buildah from fedora",
								"Value": "fedora",
								"_kics_line": 2
							},
							{
								"Cmd": "buildah commit",
								"EndLine": 4,
								"Original": "buildah commit $ctr buildahupstream",
								"Value": "$ctr buildahupstream",
								"_kics_line": 4
							}
						]
					}
				}
			]`,
			want1:   []int{1, 3, 5},
			wantErr: false,
		},
		{
			name: "Buildah with normal comments + kics-scan ignore-line parse",
			p:    &Parser{},
			args: args{
				in0: "test.sh",
				fileContent: []byte(`#
				ctr=$(buildah from fedora)
				# kics-scan ignore-line
				buildah config --env GOPATH=/root/buildah $ctr
				buildah commit $ctr buildahupstream
				# buildah run "$ctr" mkdir /tmp/open
				`),
			},
			want: `[
				{
					"command": {
						"fedora": [
							{
								"Cmd": "buildah from",
								"EndLine": 2,
								"Original": "buildah from fedora",
								"Value": "fedora",
								"_kics_line": 2
							},
							{
								"Cmd": "buildah config",
								"EndLine": 4,
								"Original": "buildah config --env GOPATH=/root/buildah $ctr",
								"Value": "--env GOPATH=/root/buildah $ctr",
								"_kics_line": 4
							},
							{
								"Cmd": "buildah commit",
								"EndLine": 5,
								"Original": "buildah commit $ctr buildahupstream",
								"Value": "$ctr buildahupstream",
								"_kics_line": 5
							}
						]
					}
				}
			]`,
			want1:   []int{1, 3, 4, 6},
			wantErr: false,
		},
		{
			name: "Buildah with kics-scan ignore-block related to from parse",
			p:    &Parser{},
			args: args{
				in0: "test.sh",
				fileContent: []byte(`#
				# kics-scan ignore-block
				ctr=$(buildah from fedora)
				buildah run ${ctr} git clone https://github.com/Checkmarx/kics.git
				ctr2=$(buildah from fedora2)
				buildah run ${ctr2} git clone https://github.com/Checkmarx/kics.git
				`),
			},
			want: `[
				{
					"command": {
						"fedora": [
							{
								"Cmd": "buildah from",
								"EndLine": 3,
								"Original": "buildah from fedora",
								"Value": "fedora",
								"_kics_line": 3
							},
							{
								"Cmd": "buildah run",
								"EndLine": 4,
								"Original": "buildah run ${ctr} git clone https://github.com/Checkmarx/kics.git",
								"Value": "${ctr} git clone https://github.com/Checkmarx/kics.git",
								"_kics_line": 4
							}
						],
						"fedora2": [
							{
								"Cmd": "buildah from",
								"EndLine": 5,
								"Original": "buildah from fedora2",
								"Value": "fedora2",
								"_kics_line": 5
							},
							{
								"Cmd": "buildah run",
								"EndLine": 6,
								"Original": "buildah run ${ctr2} git clone https://github.com/Checkmarx/kics.git",
								"Value": "${ctr2} git clone https://github.com/Checkmarx/kics.git",
								"_kics_line": 6
							}
						]
					}
				}
			]`,
			want1:   []int{1, 2, 3, 4},
			wantErr: false,
		}, {
			name: "Buildah with kics-scan ignore-block related to command parse",
			p:    &Parser{},
			args: args{
				in0: "test.sh",
				fileContent: []byte(`#
				ctr=$(buildah from fedora)
				# kics-scan ignore-block
				buildah run $ctr /bin/sh -c 'git clone https://github.com/Checkmarx/kics.git; \
								make'
				`),
			},
			want: `[
				{
					"command": {
						"fedora": [
							{
								"Cmd": "buildah from",
								"EndLine": 2,
								"Original": "buildah from fedora",
								"Value": "fedora",
								"_kics_line": 2
							},
							{
								"Cmd": "buildah run",
								"EndLine": 5,
								"Original": "buildah run $ctr /bin/sh -c 'git clone https://github.com/Checkmarx/kics.git; make'",
								"Value": "$ctr /bin/sh -c 'git clone https://github.com/Checkmarx/kics.git; make'",
								"_kics_line": 4
							}
						]
					}
				}
			]`,
			want1:   []int{1, 3, 4, 5},
			wantErr: false,
		},
	}
	for _, tt := range tests {
		t.Run(tt.name, func(t *testing.T) {
			p := &Parser{}
			got, got1, err := p.Parse(tt.args.in0, tt.args.fileContent)
			if (err != nil) != tt.wantErr {
				t.Errorf("Parser.Parse() error = %v, wantErr %v", err, tt.wantErr)
				return
			}
			gotString, err := json.Marshal(got)
			require.NoError(t, err)
			require.JSONEq(t, tt.want, string(gotString))
			if !reflect.DeepEqual(got1, tt.want1) {
				t.Errorf("Parser.Parse() got1 = %v, want %v", got1, tt.want1)
			}
		})
	}
}

// TestParser_SupportedExtensions tests the SupportedExtensions function
func TestParser_SupportedExtensions(t *testing.T) {
	tests := []struct {
		name string
		p    *Parser
		want []string
	}{
		{
			name: "Buildah extensions",
			p:    &Parser{},
			want: []string{".sh"},
		},
	}
	for _, tt := range tests {
		t.Run(tt.name, func(t *testing.T) {
			p := &Parser{}
			if got := p.SupportedExtensions(); !reflect.DeepEqual(got, tt.want) {
				t.Errorf("Parser.SupportedExtensions() = %v, want %v", got, tt.want)
			}
		})
	}
}

// TestParser_SupportedTypes tests the SupportedTypes function
func TestParser_SupportedTypes(t *testing.T) {
	tests := []struct {
		name string
		p    *Parser
		want map[string]bool
	}{
		{
			name: "Buildah types",
			p:    &Parser{},
			want: map[string]bool{"buildah": true},
		},
	}
	for _, tt := range tests {
		t.Run(tt.name, func(t *testing.T) {
			p := &Parser{}
			if got := p.SupportedTypes(); !reflect.DeepEqual(got, tt.want) {
				t.Errorf("Parser.SupportedTypes() = %v, want %v", got, tt.want)
			}
		})
	}
}

// TestParser_Resolve tests the Resolve function
func TestParser_Resolve(t *testing.T) {
	type args struct {
		fileContent []byte
		filename    string
	}
	tests := []struct {
		name    string
		p       *Parser
		args    args
		want    []byte
		wantErr bool
	}{
		{
			name: "Buildah resolve",
			p:    &Parser{},
			args: args{
				fileContent: []byte(``),
				filename:    "test.proto",
			},
			want: []byte{},
		},
	}
	for _, tt := range tests {
		t.Run(tt.name, func(t *testing.T) {
			p := &Parser{}
			got, err := p.Resolve(tt.args.fileContent, tt.args.filename, true, 15)
			if (err != nil) != tt.wantErr {
				t.Errorf("Parser.Resolve() error = %v, wantErr %v", err, tt.wantErr)
				return
			}
			if !reflect.DeepEqual(got, tt.want) {
				t.Errorf("Parser.Resolve() = %v, want %v", got, tt.want)
			}
		})
	}
}

func TestParser_GetResolvedFiles(t *testing.T) {
	tests := []struct {
		name string
		want map[string]model.ResolvedFile
	}{
		{
			name: "Buildah get resolved files",
			want: map[string]model.ResolvedFile{},
		},
	}
	for _, tt := range tests {
		t.Run(tt.name, func(t *testing.T) {
			p := &Parser{}
			if got := p.GetResolvedFiles(); !reflect.DeepEqual(got, tt.want) {
				t.Errorf("GetResolvedFiles() = %v, want %v", got, tt.want)
			}
		})
	}
}<|MERGE_RESOLUTION|>--- conflicted
+++ resolved
@@ -2,14 +2,9 @@
 
 import (
 	"encoding/json"
-<<<<<<< HEAD
-=======
 	"github.com/Checkmarx/kics/v2/pkg/model"
->>>>>>> 6a5eadfe
 	"reflect"
 	"testing"
-
-	"github.com/Checkmarx/kics/pkg/model"
 
 	"github.com/stretchr/testify/require"
 )
