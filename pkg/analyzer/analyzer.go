package analyzer

import (
	"fmt"
	"os"
	"path/filepath"
	"regexp"
	"sort"
	"strings"
	"sync"

	"github.com/Checkmarx/kics/internal/metrics"
	"github.com/Checkmarx/kics/pkg/engine/provider"
	"github.com/Checkmarx/kics/pkg/model"
	"github.com/Checkmarx/kics/pkg/utils"
	"github.com/pkg/errors"
	"github.com/rs/zerolog/log"
	ignore "github.com/sabhiram/go-gitignore"

	yamlParser "gopkg.in/yaml.v3"
)

// move the openApi regex to public to be used on file.go
// openAPIRegex - Regex that finds OpenAPI defining property "openapi" or "swagger"
// openAPIRegexInfo - Regex that finds OpenAPI defining property "info"
// openAPIRegexPath - Regex that finds OpenAPI defining property "paths", "components", or "webhooks" (from 3.1.0)
// cloudRegex - Regex that finds CloudFormation defining property "Resources"
// k8sRegex - Regex that finds Kubernetes defining property "apiVersion"
// k8sRegexKind - Regex that finds Kubernetes defining property "kind"
// k8sRegexMetadata - Regex that finds Kubernetes defining property "metadata"
// k8sRegexSpec - Regex that finds Kubernetes defining property "spec"
var (
	OpenAPIRegex                                    = regexp.MustCompile(`("(openapi|swagger)"|(openapi|swagger))\s*:`)
	OpenAPIRegexInfo                                = regexp.MustCompile(`("info"|info)\s*:`)
	OpenAPIRegexPath                                = regexp.MustCompile(`("(paths|components|webhooks)"|(paths|components|webhooks))\s*:`)
	armRegexContentVersion                          = regexp.MustCompile(`"contentVersion"\s*:`)
	armRegexResources                               = regexp.MustCompile(`"resources"\s*:`)
	cloudRegex                                      = regexp.MustCompile(`("Resources"|Resources)\s*:`)
	k8sRegex                                        = regexp.MustCompile(`("apiVersion"|apiVersion)\s*:`)
	k8sRegexKind                                    = regexp.MustCompile(`("kind"|kind)\s*:`)
	tfPlanRegexPV                                   = regexp.MustCompile(`"planned_values"\s*:`)
	tfPlanRegexRC                                   = regexp.MustCompile(`"resource_changes"\s*:`)
	tfPlanRegexConf                                 = regexp.MustCompile(`"configuration"\s*:`)
	tfPlanRegexTV                                   = regexp.MustCompile(`"terraform_version"\s*:`)
	cdkTfRegexMetadata                              = regexp.MustCompile(`"metadata"\s*:`)
	cdkTfRegexStackName                             = regexp.MustCompile(`"stackName"\s*:`)
	cdkTfRegexTerraform                             = regexp.MustCompile(`"terraform"\s*:`)
	artifactsRegexKind                              = regexp.MustCompile(`("kind"|kind)\s*:`)
	artifactsRegexProperties                        = regexp.MustCompile(`("properties"|properties)\s*:`)
	artifactsRegexParametes                         = regexp.MustCompile(`("parameters"|parameters)\s*:`)
	policyAssignmentArtifactRegexPolicyDefinitionID = regexp.MustCompile(`("policyDefinitionId"|policyDefinitionId)\s*:`)
	roleAssignmentArtifactRegexPrincipalIds         = regexp.MustCompile(`("principalIds"|principalIds)\s*:`)
	roleAssignmentArtifactRegexRoleDefinitionID     = regexp.MustCompile(`("roleDefinitionId"|roleDefinitionId)\s*:`)
	templateArtifactRegexParametes                  = regexp.MustCompile(`("template"|template)\s*:`)
	blueprintpRegexTargetScope                      = regexp.MustCompile(`("targetScope"|targetScope)\s*:`)
	blueprintpRegexProperties                       = regexp.MustCompile(`("properties"|properties)\s*:`)
	buildahRegex                                    = regexp.MustCompile(`buildah\s*from\s*\w+`)
	dockerComposeServicesRegex                      = regexp.MustCompile(`services\s*:[\w\W]+(image|build)\s*:`)
	crossPlaneRegex                                 = regexp.MustCompile(`"?apiVersion"?\s*:\s*(\w+\.)+crossplane\.io/v\w+\s*`)
	knativeRegex                                    = regexp.MustCompile(`"?apiVersion"?\s*:\s*(\w+\.)+knative\.dev/v\w+\s*`)
	pulumiNameRegex                                 = regexp.MustCompile(`name\s*:`)
	pulumiRuntimeRegex                              = regexp.MustCompile(`runtime\s*:`)
	pulumiResourcesRegex                            = regexp.MustCompile(`resources\s*:`)
	serverlessServiceRegex                          = regexp.MustCompile(`service\s*:`)
	serverlessProviderRegex                         = regexp.MustCompile(`(^|\n)provider\s*:`)
	cicdOnRegex                                     = regexp.MustCompile(`\s*on:\s*`)
	cicdJobsRegex                                   = regexp.MustCompile(`\s*jobs:\s*`)
	cicdStepsRegex                                  = regexp.MustCompile(`\s*steps:\s*`)
	queryRegexPathsAnsible                          = regexp.MustCompile(fmt.Sprintf(`^.*?%s(?:group|host)_vars%s.*$`, regexp.QuoteMeta(string(os.PathSeparator)), regexp.QuoteMeta(string(os.PathSeparator)))) //nolint:lll
)

var (
	listKeywordsGoogleDeployment = []string{"resources"}
	armRegexTypes                = []string{"blueprint", "templateArtifact", "roleAssignmentArtifact", "policyAssignmentArtifact"}
	possibleFileTypes            = map[string]bool{
		".yml":               true,
		".yaml":              true,
		".json":              true,
		".dockerfile":        true,
		"Dockerfile":         true,
		"possibleDockerfile": true,
		".debian":            true,
		".ubi8":              true,
		".tf":                true,
		"tfvars":             true,
		".proto":             true,
		".sh":                true,
		".cfg":               true,
		".conf":              true,
		".ini":               true,
	}
	supportedRegexes = map[string][]string{
		"azureresourcemanager": append(armRegexTypes, arm),
		"buildah":              {"buildah"},
		"cicd":                 {"cicd"},
		"cloudformation":       {"cloudformation"},
		"crossplane":           {"crossplane"},
		"dockercompose":        {"dockercompose"},
		"knative":              {"knative"},
		"kubernetes":           {"kubernetes"},
		"openapi":              {"openapi"},
		"terraform":            {"terraform", "cdkTf"},
		"pulumi":               {"pulumi"},
		"serverlessfw":         {"serverlessfw"},
	}
	listKeywordsAnsible = []string{"name", "gather_facts",
		"hosts", "tasks", "become", "with_items", "with_dict",
		"when", "become_pass", "become_exe", "become_flags"}
	playBooks               = "playbooks"
	ansibleHost             = []string{"all", "ungrouped"}
	listKeywordsAnsibleHots = []string{"hosts", "children"}
)

const (
	yml        = ".yml"
	yaml       = ".yaml"
	json       = ".json"
	sh         = ".sh"
	arm        = "azureresourcemanager"
	kubernetes = "kubernetes"
	terraform  = "terraform"
	gdm        = "googledeploymentmanager"
	ansible    = "ansible"
	grpc       = "grpc"
	dockerfile = "dockerfile"
	crossplane = "crossplane"
	knative    = "knative"
	sizeMb     = 1048576
)

type Parameters struct {
	Results     string
	Path        []string
	MaxFileSize int
}

// regexSlice is a struct to contain a slice of regex
type regexSlice struct {
	regex []*regexp.Regexp
}

type analyzerInfo struct {
	typesFlag        []string
	excludeTypesFlag []string
	filePath         string
}

// Analyzer keeps all the relevant info for the function Analyze
type Analyzer struct {
	Paths             []string
	Types             []string
	ExcludeTypes      []string
	Exc               []string
	GitIgnoreFileName string
	ExcludeGitIgnore  bool
	MaxFileSize       int
}

// types is a map that contains the regex by type
var types = map[string]regexSlice{
	"openapi": {
		regex: []*regexp.Regexp{
			OpenAPIRegex,
			OpenAPIRegexInfo,
			OpenAPIRegexPath,
		},
	},
	"kubernetes": {
		regex: []*regexp.Regexp{
			k8sRegex,
			k8sRegexKind,
		},
	},
	"crossplane": {
		regex: []*regexp.Regexp{
			crossPlaneRegex,
			k8sRegexKind,
		},
	},
	"knative": {
		regex: []*regexp.Regexp{
			knativeRegex,
			k8sRegexKind,
		},
	},
	"cloudformation": {
		regex: []*regexp.Regexp{
			cloudRegex,
		},
	},
	"azureresourcemanager": {
		[]*regexp.Regexp{
			armRegexContentVersion,
			armRegexResources,
		},
	},
	"terraform": {
		[]*regexp.Regexp{
			tfPlanRegexConf,
			tfPlanRegexPV,
			tfPlanRegexRC,
			tfPlanRegexTV,
		},
	},
	"cdkTf": {
		[]*regexp.Regexp{
			cdkTfRegexMetadata,
			cdkTfRegexStackName,
			cdkTfRegexTerraform,
		},
	},
	"policyAssignmentArtifact": {
		[]*regexp.Regexp{
			artifactsRegexKind,
			artifactsRegexProperties,
			artifactsRegexParametes,
			policyAssignmentArtifactRegexPolicyDefinitionID,
		},
	},
	"roleAssignmentArtifact": {
		[]*regexp.Regexp{
			artifactsRegexKind,
			artifactsRegexProperties,
			roleAssignmentArtifactRegexPrincipalIds,
			roleAssignmentArtifactRegexRoleDefinitionID,
		},
	},
	"templateArtifact": {
		[]*regexp.Regexp{
			artifactsRegexKind,
			artifactsRegexProperties,
			artifactsRegexParametes,
			templateArtifactRegexParametes,
		},
	},
	"blueprint": {
		[]*regexp.Regexp{
			blueprintpRegexTargetScope,
			blueprintpRegexProperties,
		},
	},
	"buildah": {
		[]*regexp.Regexp{
			buildahRegex,
		},
	},
	"dockercompose": {
		[]*regexp.Regexp{
			dockerComposeServicesRegex,
		},
	},
	"pulumi": {
		[]*regexp.Regexp{
			pulumiNameRegex,
			pulumiRuntimeRegex,
			pulumiResourcesRegex,
		},
	},
	"serverlessfw": {
		[]*regexp.Regexp{
			serverlessServiceRegex,
			serverlessProviderRegex,
		},
	},
	"cicd": {
		[]*regexp.Regexp{
			cicdOnRegex,
			cicdJobsRegex,
			cicdStepsRegex,
		},
	},
}

var defaultConfigFiles = []string{"pnpm-lock.yaml"}

// Analyze will go through the slice paths given and determine what type of queries should be loaded
// should be loaded based on the extension of the file and the content
func Analyze(a *Analyzer) (model.AnalyzedPaths, error) {
	// start metrics for file analyzer
	metrics.Metric.Start("file_type_analyzer")
	returnAnalyzedPaths := model.AnalyzedPaths{
		Types:       make([]string, 0),
		Exc:         make([]string, 0),
		ExpectedLOC: 0,
	}

	var files []string
	var wg sync.WaitGroup
	// results is the channel shared by the workers that contains the types found
	results := make(chan string)
	locCount := make(chan int)
	ignoreFiles := make([]string, 0)
	projectConfigFiles := make([]string, 0)
	done := make(chan bool)
	hasGitIgnoreFile, gitIgnore := shouldConsiderGitIgnoreFile(a.Paths[0], a.GitIgnoreFileName, a.ExcludeGitIgnore)
	// get all the files inside the given paths
	for _, path := range a.Paths {
		if _, err := os.Stat(path); err != nil {
			return returnAnalyzedPaths, errors.Wrap(err, "failed to analyze path")
		}
		if err := filepath.Walk(path, func(path string, info os.FileInfo, err error) error {
			if err != nil {
				return err
			}

<<<<<<< HEAD
			if info.IsDir() { //Skip directories checking
				return nil
			}

			ext := utils.GetExtension(path)

			trimmedPath := strings.ReplaceAll(path, a.Paths[0], filepath.Base(a.Paths[0]))
			ignoreFiles = a.checkIgnore(info.Size(), hasGitIgnoreFile, gitIgnore, path, trimmedPath, ignoreFiles)

			if isConfigFile(path, defaultConfigFiles) {
				projectConfigFiles = append(projectConfigFiles, path)
				a.Exc = append(a.Exc, path)
			}
=======
			ext, errExt := utils.GetExtension(path)
			if errExt == nil {
				trimmedPath := strings.ReplaceAll(path, a.Paths[0], filepath.Base(a.Paths[0]))
				ignoreFiles = a.checkIgnore(info.Size(), hasGitIgnoreFile, gitIgnore, path, trimmedPath, ignoreFiles)

				if isConfigFile(path, defaultConfigFiles) {
					projectConfigFiles = append(projectConfigFiles, path)
					a.Exc = append(a.Exc, path)
				}
>>>>>>> 947ca37d

				if _, ok := possibleFileTypes[ext]; ok && !isExcludedFile(path, a.Exc) {
					files = append(files, path)
				}
			}
			return nil
		}); err != nil {
			log.Error().Msgf("failed to analyze path %s: %s", path, err)
		}
	}

	// unwanted is the channel shared by the workers that contains the unwanted files that the parser will ignore
	unwanted := make(chan string, len(files))

	a.Types, a.ExcludeTypes = typeLower(a.Types, a.ExcludeTypes)

	// Start the workers
	for _, file := range files {
		wg.Add(1)
		// analyze the files concurrently
		a := &analyzerInfo{
			typesFlag:        a.Types,
			excludeTypesFlag: a.ExcludeTypes,
			filePath:         file,
		}
		go a.worker(results, unwanted, locCount, &wg)
	}

	go func() {
		// close channel results when the worker has finished writing into it
		defer func() {
			close(unwanted)
			close(results)
			close(locCount)
		}()
		wg.Wait()
		done <- true
	}()

	availableTypes, unwantedPaths, loc := computeValues(results, unwanted, locCount, done)
	multiPlatformTypeCheck(&availableTypes)
	unwantedPaths = append(unwantedPaths, ignoreFiles...)
	unwantedPaths = append(unwantedPaths, projectConfigFiles...)
	returnAnalyzedPaths.Types = availableTypes
	returnAnalyzedPaths.Exc = unwantedPaths
	returnAnalyzedPaths.ExpectedLOC = loc
	// stop metrics for file analyzer
	metrics.Metric.Stop()
	return returnAnalyzedPaths, nil
}

// worker determines the type of the file by ext (dockerfile and terraform)/content and
// writes the answer to the results channel
// if no types were found, the worker will write the path of the file in the unwanted channel
func (a *analyzerInfo) worker(results, unwanted chan<- string, locCount chan<- int, wg *sync.WaitGroup) {
	defer wg.Done()

	ext, errExt := utils.GetExtension(a.filePath)
	if errExt == nil {
		linesCount, _ := utils.LineCounter(a.filePath)

		switch ext {
		// Dockerfile (direct identification)
		case ".dockerfile", "Dockerfile":
			if a.isAvailableType(dockerfile) {
				results <- dockerfile
				locCount <- linesCount
			}
		// Dockerfile (indirect identification)
		case "possibleDockerfile", ".ubi8", ".debian":
			if a.isAvailableType(dockerfile) && isDockerfile(a.filePath) {
				results <- dockerfile
				locCount <- linesCount
			} else {
				unwanted <- a.filePath
			}
		// Terraform
		case ".tf", "tfvars":
			if a.isAvailableType(terraform) {
				results <- terraform
				locCount <- linesCount
			}
		// GRPC
		case ".proto":
			if a.isAvailableType(grpc) {
				results <- grpc
				locCount <- linesCount
			}
		// It could be Ansible Config or Ansible Inventory
		case ".cfg", ".conf", ".ini":
			if a.isAvailableType(ansible) {
				results <- ansible
				locCount <- linesCount
			}
		/* It could be Ansible, Buildah, CICD, CloudFormation, Crossplane, OpenAPI, Azure Resource Manager
		Docker Compose, Knative, Kubernetes, Pulumi, ServerlessFW or Google Deployment Manager*/
		case yaml, yml, json, sh:
			a.checkContent(results, unwanted, locCount, linesCount, ext)
		}
	}
}

func isDockerfile(path string) bool {
	content, err := os.ReadFile(filepath.Clean(path))
	if err != nil {
		log.Error().Msgf("failed to analyze file: %s", err)
		return false
	}

	regexes := []*regexp.Regexp{
		regexp.MustCompile(`\s*FROM\s*`),
		regexp.MustCompile(`\s*RUN\s*`),
	}

	check := true

	for _, regex := range regexes {
		if !regex.Match(content) {
			check = false
			break
		}
	}

	return check
}

// overrides k8s match when all regexs passes for azureresourcemanager key and extension is set to json
func needsOverride(check bool, returnType, key, ext string) bool {
	if check && returnType == kubernetes && key == arm && ext == json {
		return true
	} else if check && returnType == kubernetes && (key == knative || key == crossplane) && (ext == yaml || ext == yml) {
		return true
	}
	return false
}

// checkContent will determine the file type by content when worker was unable to
// determine by ext, if no type was determined checkContent adds it to unwanted channel
func (a *analyzerInfo) checkContent(results, unwanted chan<- string, locCount chan<- int, linesCount int, ext string) {
	typesFlag := a.typesFlag
	excludeTypesFlag := a.excludeTypesFlag
	// get file content
	content, err := os.ReadFile(a.filePath)
	if err != nil {
		log.Error().Msgf("failed to analyze file: %s", err)
		return
	}

	returnType := ""

	// Sort map so that CloudFormation (type that as less requireds) goes last
	keys := make([]string, 0, len(types))
	for k := range types {
		keys = append(keys, k)
	}

	if typesFlag[0] != "" {
		keys = getKeysFromTypesFlag(typesFlag)
	} else if excludeTypesFlag[0] != "" {
		keys = getKeysFromExcludeTypesFlag(excludeTypesFlag)
	}

	sort.Sort(sort.Reverse(sort.StringSlice(keys)))

	for _, key := range keys {
		check := true
		for _, typeRegex := range types[key].regex {
			if !typeRegex.Match(content) {
				check = false
				break
			}
		}
		// If all regexs passed and there wasn't a type already assigned
		if check && returnType == "" {
			returnType = key
		} else if needsOverride(check, returnType, key, ext) {
			returnType = key
		}
	}
	returnType = checkReturnType(a.filePath, returnType, ext, content)
	if returnType != "" {
		if a.isAvailableType(returnType) {
			results <- returnType
			locCount <- linesCount
			return
		}
	}
	// No type was determined (ignore on parser)
	unwanted <- a.filePath
}

func checkReturnType(path, returnType, ext string, content []byte) string {
	if returnType != "" {
		if returnType == "cdkTf" {
			return terraform
		}
		if utils.Contains(returnType, armRegexTypes) {
			return arm
		}
	} else if ext == yaml || ext == yml {
		if checkHelm(path) {
			return kubernetes
		}
		platform := checkYamlPlatform(content, path)
		if platform != "" {
			return platform
		}
	}
	return returnType
}

func checkHelm(path string) bool {
	_, err := os.Stat(filepath.Join(filepath.Dir(path), "Chart.yaml"))
	if errors.Is(err, os.ErrNotExist) {
		return false
	} else if err != nil {
		log.Error().Msgf("failed to check helm: %s", err)
	}

	return true
}

func checkYamlPlatform(content []byte, path string) string {
	content = utils.DecryptAnsibleVault(content, os.Getenv("ANSIBLE_VAULT_PASSWORD_FILE"))

	var yamlContent model.Document
	if err := yamlParser.Unmarshal(content, &yamlContent); err != nil {
		log.Warn().Msgf("failed to parse yaml file (%s): %s", path, err)
	}
	// check if it is google deployment manager platform
	for _, keyword := range listKeywordsGoogleDeployment {
		if _, ok := yamlContent[keyword]; ok {
			return gdm
		}
	}

	// check if the file contains some keywords related with Ansible
	if checkForAnsible(yamlContent) {
		return ansible
	}
	// check if the file contains some keywords related with Ansible Host
	if checkForAnsibleHost(yamlContent) {
		return ansible
	}
	// add for yaml files contained at paths (group_vars, host_vars) related with ansible
	if checkForAnsibleByPaths(path) {
		return ansible
	}
	return ""
}

func checkForAnsibleByPaths(path string) bool {
	return queryRegexPathsAnsible.MatchString(path)
}

func checkForAnsible(yamlContent model.Document) bool {
	isAnsible := false
	if play := yamlContent[playBooks]; play != nil {
		if listOfPlayBooks, ok := play.([]interface{}); ok {
			for _, value := range listOfPlayBooks {
				castingValue, ok := value.(map[string]interface{})
				if ok {
					for _, keyword := range listKeywordsAnsible {
						if _, ok := castingValue[keyword]; ok {
							isAnsible = true
						}
					}
				}
			}
		}
	}
	return isAnsible
}

func checkForAnsibleHost(yamlContent model.Document) bool {
	isAnsible := false
	for _, ansibleDefault := range ansibleHost {
		if hosts := yamlContent[ansibleDefault]; hosts != nil {
			if listHosts, ok := hosts.(map[string]interface{}); ok {
				for _, value := range listKeywordsAnsibleHots {
					if host := listHosts[value]; host != nil {
						isAnsible = true
					}
				}
			}
		}
	}
	return isAnsible
}

// computeValues computes expected Lines of Code to be scanned from locCount channel
// and creates the types and unwanted slices from the channels removing any duplicates
func computeValues(types, unwanted chan string, locCount chan int, done chan bool) (typesS, unwantedS []string, locTotal int) {
	var val int
	unwantedSlice := make([]string, 0)
	typeSlice := make([]string, 0)
	for {
		select {
		case i := <-locCount:
			val += i
		case i := <-unwanted:
			if !utils.Contains(i, unwantedSlice) {
				unwantedSlice = append(unwantedSlice, i)
			}
		case i := <-types:
			if !utils.Contains(i, typeSlice) {
				typeSlice = append(typeSlice, i)
			}
		case <-done:
			return typeSlice, unwantedSlice, val
		}
	}
}

// getKeysFromTypesFlag gets all the regexes keys related to the types flag
func getKeysFromTypesFlag(typesFlag []string) []string {
	ks := make([]string, 0, len(types))
	for i := range typesFlag {
		t := typesFlag[i]

		if regexes, ok := supportedRegexes[t]; ok {
			ks = append(ks, regexes...)
		}
	}
	return ks
}

// getKeysFromExcludeTypesFlag gets all the regexes keys related to the excluding unwanted types from flag
func getKeysFromExcludeTypesFlag(excludeTypesFlag []string) []string {
	ks := make([]string, 0, len(types))
	for k := range supportedRegexes {
		if !utils.Contains(k, excludeTypesFlag) {
			if regexes, ok := supportedRegexes[k]; ok {
				ks = append(ks, regexes...)
			}
		}
	}
	return ks
}

// isExcludedFile verifies if the path is pointed in the --exclude-paths flag
func isExcludedFile(path string, exc []string) bool {
	for i := range exc {
		exclude, err := provider.GetExcludePaths(exc[i])
		if err != nil {
			log.Err(err).Msg("failed to get exclude paths")
		}
		for j := range exclude {
			if exclude[j] == path {
				log.Info().Msgf("Excluded file %s from analyzer", path)
				return true
			}
		}
	}
	return false
}

func isDeadSymlink(path string) bool {
	fileInfo, _ := os.Stat(path)
	return fileInfo == nil
}

func isConfigFile(path string, exc []string) bool {
	for i := range exc {
		exclude, err := provider.GetExcludePaths(exc[i])
		if err != nil {
			log.Err(err).Msg("failed to get exclude paths")
		}
		for j := range exclude {
			fileInfo, _ := os.Stat(path)
			if fileInfo != nil && fileInfo.IsDir() {
				continue
			}

			if len(path)-len(exclude[j]) > 0 && path[len(path)-len(exclude[j]):] == exclude[j] && exclude[j] != "" {
				log.Info().Msgf("Excluded file %s from analyzer", path)
				return true
			}
		}
	}
	return false
}

// shouldConsiderGitIgnoreFile verifies if the scan should exclude the files according to the .gitignore file
func shouldConsiderGitIgnoreFile(path, gitIgnore string, excludeGitIgnoreFile bool) (hasGitIgnoreFileRes bool,
	gitIgnoreRes *ignore.GitIgnore) {
	gitIgnorePath := filepath.ToSlash(filepath.Join(path, gitIgnore))
	_, err := os.Stat(gitIgnorePath)

	if !excludeGitIgnoreFile && err == nil && gitIgnore != "" {
		gitIgnore, _ := ignore.CompileIgnoreFile(gitIgnorePath)
		if gitIgnore != nil {
			log.Info().Msgf(".gitignore file was found in '%s' and it will be used to automatically exclude paths", path)
			return true, gitIgnore
		}
	}
	return false, nil
}

func multiPlatformTypeCheck(typesSelected *[]string) {
	if utils.Contains("serverlessfw", *typesSelected) && !utils.Contains("cloudformation", *typesSelected) {
		*typesSelected = append(*typesSelected, "cloudformation")
	}
	if utils.Contains("knative", *typesSelected) && !utils.Contains("kubernetes", *typesSelected) {
		*typesSelected = append(*typesSelected, "kubernetes")
	}
}

func (a *analyzerInfo) isAvailableType(typeName string) bool {
	// no flag is set
	if len(a.typesFlag) == 1 && a.typesFlag[0] == "" && len(a.excludeTypesFlag) == 1 && a.excludeTypesFlag[0] == "" {
		return true
	} else if len(a.typesFlag) > 1 || a.typesFlag[0] != "" {
		// type flag is set
		return utils.Contains(typeName, a.typesFlag)
	} else if len(a.excludeTypesFlag) > 1 || a.excludeTypesFlag[0] != "" {
		// exclude type flag is set
		return !utils.Contains(typeName, a.excludeTypesFlag)
	}
	// no valid behavior detected
	return false
}

func (a *Analyzer) checkIgnore(fileSize int64, hasGitIgnoreFile bool,
	gitIgnore *ignore.GitIgnore,
	fullPath string, trimmedPath string, ignoreFiles []string) []string {
	exceededFileSize := a.MaxFileSize >= 0 && float64(fileSize)/float64(sizeMb) > float64(a.MaxFileSize)

	if (hasGitIgnoreFile && gitIgnore.MatchesPath(trimmedPath)) || isDeadSymlink(fullPath) || exceededFileSize {
		ignoreFiles = append(ignoreFiles, fullPath)
		a.Exc = append(a.Exc, fullPath)

		if exceededFileSize {
			log.Error().Msgf("file %s exceeds maximum file size of %d Mb", fullPath, a.MaxFileSize)
		}
	}
	return ignoreFiles
}

func typeLower(types, exclTypes []string) (typesRes, exclTypesRes []string) {
	for i := range types {
		types[i] = strings.ToLower(types[i])
	}

	for i := range exclTypes {
		exclTypes[i] = strings.ToLower(exclTypes[i])
	}

	return types, exclTypes
}<|MERGE_RESOLUTION|>--- conflicted
+++ resolved
@@ -303,21 +303,10 @@
 				return err
 			}
 
-<<<<<<< HEAD
 			if info.IsDir() { //Skip directories checking
 				return nil
 			}
 
-			ext := utils.GetExtension(path)
-
-			trimmedPath := strings.ReplaceAll(path, a.Paths[0], filepath.Base(a.Paths[0]))
-			ignoreFiles = a.checkIgnore(info.Size(), hasGitIgnoreFile, gitIgnore, path, trimmedPath, ignoreFiles)
-
-			if isConfigFile(path, defaultConfigFiles) {
-				projectConfigFiles = append(projectConfigFiles, path)
-				a.Exc = append(a.Exc, path)
-			}
-=======
 			ext, errExt := utils.GetExtension(path)
 			if errExt == nil {
 				trimmedPath := strings.ReplaceAll(path, a.Paths[0], filepath.Base(a.Paths[0]))
@@ -327,12 +316,12 @@
 					projectConfigFiles = append(projectConfigFiles, path)
 					a.Exc = append(a.Exc, path)
 				}
->>>>>>> 947ca37d
 
 				if _, ok := possibleFileTypes[ext]; ok && !isExcludedFile(path, a.Exc) {
 					files = append(files, path)
 				}
 			}
+
 			return nil
 		}); err != nil {
 			log.Error().Msgf("failed to analyze path %s: %s", path, err)
@@ -385,48 +374,46 @@
 func (a *analyzerInfo) worker(results, unwanted chan<- string, locCount chan<- int, wg *sync.WaitGroup) {
 	defer wg.Done()
 
-	ext, errExt := utils.GetExtension(a.filePath)
-	if errExt == nil {
-		linesCount, _ := utils.LineCounter(a.filePath)
-
-		switch ext {
-		// Dockerfile (direct identification)
-		case ".dockerfile", "Dockerfile":
-			if a.isAvailableType(dockerfile) {
-				results <- dockerfile
-				locCount <- linesCount
-			}
-		// Dockerfile (indirect identification)
-		case "possibleDockerfile", ".ubi8", ".debian":
-			if a.isAvailableType(dockerfile) && isDockerfile(a.filePath) {
-				results <- dockerfile
-				locCount <- linesCount
-			} else {
-				unwanted <- a.filePath
-			}
-		// Terraform
-		case ".tf", "tfvars":
-			if a.isAvailableType(terraform) {
-				results <- terraform
-				locCount <- linesCount
-			}
-		// GRPC
-		case ".proto":
-			if a.isAvailableType(grpc) {
-				results <- grpc
-				locCount <- linesCount
-			}
-		// It could be Ansible Config or Ansible Inventory
-		case ".cfg", ".conf", ".ini":
-			if a.isAvailableType(ansible) {
-				results <- ansible
-				locCount <- linesCount
-			}
-		/* It could be Ansible, Buildah, CICD, CloudFormation, Crossplane, OpenAPI, Azure Resource Manager
-		Docker Compose, Knative, Kubernetes, Pulumi, ServerlessFW or Google Deployment Manager*/
-		case yaml, yml, json, sh:
-			a.checkContent(results, unwanted, locCount, linesCount, ext)
-		}
+	ext := utils.GetExtension(a.filePath)
+	linesCount, _ := utils.LineCounter(a.filePath)
+
+	switch ext {
+	// Dockerfile (direct identification)
+	case ".dockerfile", "Dockerfile":
+		if a.isAvailableType(dockerfile) {
+			results <- dockerfile
+			locCount <- linesCount
+		}
+	// Dockerfile (indirect identification)
+	case "possibleDockerfile", ".ubi8", ".debian":
+		if a.isAvailableType(dockerfile) && isDockerfile(a.filePath) {
+			results <- dockerfile
+			locCount <- linesCount
+		} else {
+			unwanted <- a.filePath
+		}
+	// Terraform
+	case ".tf", "tfvars":
+		if a.isAvailableType(terraform) {
+			results <- terraform
+			locCount <- linesCount
+		}
+	// GRPC
+	case ".proto":
+		if a.isAvailableType(grpc) {
+			results <- grpc
+			locCount <- linesCount
+		}
+	// It could be Ansible Config or Ansible Inventory
+	case ".cfg", ".conf", ".ini":
+		if a.isAvailableType(ansible) {
+			results <- ansible
+			locCount <- linesCount
+		}
+	/* It could be Ansible, Buildah, CICD, CloudFormation, Crossplane, OpenAPI, Azure Resource Manager
+	Docker Compose, Knative, Kubernetes, Pulumi, ServerlessFW or Google Deployment Manager*/
+	case yaml, yml, json, sh:
+		a.checkContent(results, unwanted, locCount, linesCount, ext)
 	}
 }
 
