package analyzer

import (
	"os"
	"path/filepath"
	"regexp"
	"sort"
	"strings"
	"sync"

	"github.com/Checkmarx/kics/internal/metrics"
	"github.com/Checkmarx/kics/pkg/engine/provider"
	"github.com/Checkmarx/kics/pkg/model"
	"github.com/Checkmarx/kics/pkg/utils"
	"github.com/pkg/errors"
	"github.com/rs/zerolog/log"
	ignore "github.com/sabhiram/go-gitignore"

	yamlParser "gopkg.in/yaml.v3"
)

// openAPIRegex - Regex that finds OpenAPI defining property "openapi" or "swagger"
// openAPIRegexInfo - Regex that finds OpenAPI defining property "info"
// openAPIRegexPath - Regex that finds OpenAPI defining property "paths", "components", or "webhooks" (from 3.1.0)
// cloudRegex - Regex that finds CloudFormation defining property "Resources"
// k8sRegex - Regex that finds Kubernetes defining property "apiVersion"
// k8sRegexKind - Regex that finds Kubernetes defining property "kind"
// k8sRegexMetadata - Regex that finds Kubernetes defining property "metadata"
// k8sRegexSpec - Regex that finds Kubernetes defining property "spec"
var (
	openAPIRegex                                    = regexp.MustCompile(`("(openapi|swagger)"|(openapi|swagger))\s*:`)
	openAPIRegexInfo                                = regexp.MustCompile(`("info"|info)\s*:`)
	openAPIRegexPath                                = regexp.MustCompile(`("(paths|components|webhooks)"|(paths|components|webhooks))\s*:`)
	armRegexContentVersion                          = regexp.MustCompile(`"contentVersion"\s*:`)
	armRegexResources                               = regexp.MustCompile(`"resources"\s*:`)
	cloudRegex                                      = regexp.MustCompile(`("Resources"|Resources)\s*:`)
	k8sRegex                                        = regexp.MustCompile(`("apiVersion"|apiVersion)\s*:`)
	k8sRegexKind                                    = regexp.MustCompile(`("kind"|kind)\s*:`)
	tfPlanRegexPV                                   = regexp.MustCompile(`"planned_values"\s*:`)
	tfPlanRegexRC                                   = regexp.MustCompile(`"resource_changes"\s*:`)
	tfPlanRegexConf                                 = regexp.MustCompile(`"configuration"\s*:`)
	tfPlanRegexTV                                   = regexp.MustCompile(`"terraform_version"\s*:`)
	cdkTfRegexMetadata                              = regexp.MustCompile(`"metadata"\s*:`)
	cdkTfRegexStackName                             = regexp.MustCompile(`"stackName"\s*:`)
	cdkTfRegexTerraform                             = regexp.MustCompile(`"terraform"\s*:`)
	artifactsRegexKind                              = regexp.MustCompile(`("kind"|kind)\s*:`)
	artifactsRegexProperties                        = regexp.MustCompile(`("properties"|properties)\s*:`)
	artifactsRegexParametes                         = regexp.MustCompile(`("parameters"|parameters)\s*:`)
	policyAssignmentArtifactRegexPolicyDefinitionID = regexp.MustCompile(`("policyDefinitionId"|policyDefinitionId)\s*:`)
	roleAssignmentArtifactRegexPrincipalIds         = regexp.MustCompile(`("principalIds"|principalIds)\s*:`)
	roleAssignmentArtifactRegexRoleDefinitionID     = regexp.MustCompile(`("roleDefinitionId"|roleDefinitionId)\s*:`)
	templateArtifactRegexParametes                  = regexp.MustCompile(`("template"|template)\s*:`)
	blueprintpRegexTargetScope                      = regexp.MustCompile(`("targetScope"|targetScope)\s*:`)
	blueprintpRegexProperties                       = regexp.MustCompile(`("properties"|properties)\s*:`)
	buildahRegex                                    = regexp.MustCompile(`buildah\s*from\s*\w+`)
	dockerComposeServicesRegex                      = regexp.MustCompile(`services\s*:[\w\W]+(image|build)\s*:`)
	crossPlaneRegex                                 = regexp.MustCompile(`"?apiVersion"?\s*:\s*(\w+\.)+crossplane\.io/v\w+\s*`)
	knativeRegex                                    = regexp.MustCompile(`"?apiVersion"?\s*:\s*(\w+\.)+knative\.dev/v\w+\s*`)
	pulumiNameRegex                                 = regexp.MustCompile(`name\s*:`)
	pulumiRuntimeRegex                              = regexp.MustCompile(`runtime\s*:`)
	pulumiResourcesRegex                            = regexp.MustCompile(`resources\s*:`)
	serverlessServiceRegex                          = regexp.MustCompile(`service\s*:`)
	serverlessProviderRegex                         = regexp.MustCompile(`provider\s*:`)
)

var (
	listKeywordsGoogleDeployment = []string{"resources"}
	armRegexTypes                = []string{"blueprint", "templateArtifact", "roleAssignmentArtifact", "policyAssignmentArtifact"}
	possibleFileTypes            = map[string]bool{
		".yml":               true,
		".yaml":              true,
		".json":              true,
		".dockerfile":        true,
		"Dockerfile":         true,
		"possibleDockerfile": true,
		".debian":            true,
		".ubi8":              true,
		".tf":                true,
		"tfvars":             true,
		".proto":             true,
		".sh":                true,
		".ini":               true,
	}
	supportedRegexes = map[string][]string{
		"azureresourcemanager": append(armRegexTypes, arm),
		"buildah":              {"buildah"},
		"cloudformation":       {"cloudformation"},
		"crossplane":           {"crossplane"},
		"dockercompose":        {"dockercompose"},
		"knative":              {"knative"},
		"kubernetes":           {"kubernetes"},
		"openapi":              {"openapi"},
		"terraform":            {"terraform", "cdkTf"},
		"pulumi":               {"pulumi"},
		"serverlessfw":         {"serverlessfw"},
	}
)

const (
	yml        = ".yml"
	yaml       = ".yaml"
	json       = ".json"
	sh         = ".sh"
	arm        = "azureresourcemanager"
	kubernetes = "kubernetes"
	terraform  = "terraform"
	gdm        = "googledeploymentmanager"
	ansible    = "ansible"
	grpc       = "grpc"
	dockerfile = "dockerfile"
	crossplane = "crossplane"
	knative    = "knative"
)

// regexSlice is a struct to contain a slice of regex
type regexSlice struct {
	regex []*regexp.Regexp
}

type analyzerInfo struct {
	typesFlag        []string
	excludeTypesFlag []string
	filePath         string
}

// Analyzer keeps all the relevant info for the function Analyze
type Analyzer struct {
	Paths             []string
	Types             []string
	ExcludeTypes      []string
	Exc               []string
	GitIgnoreFileName string
	ExcludeGitIgnore  bool
}

// types is a map that contains the regex by type
var types = map[string]regexSlice{
	"openapi": {
		regex: []*regexp.Regexp{
			openAPIRegex,
			openAPIRegexInfo,
			openAPIRegexPath,
		},
	},
	"kubernetes": {
		regex: []*regexp.Regexp{
			k8sRegex,
			k8sRegexKind,
		},
	},
	"crossplane": {
		regex: []*regexp.Regexp{
			crossPlaneRegex,
			k8sRegexKind,
		},
	},
	"knative": {
		regex: []*regexp.Regexp{
			knativeRegex,
			k8sRegexKind,
		},
	},
	"cloudformation": {
		regex: []*regexp.Regexp{
			cloudRegex,
		},
	},
	"azureresourcemanager": {
		[]*regexp.Regexp{
			armRegexContentVersion,
			armRegexResources,
		},
	},
	"terraform": {
		[]*regexp.Regexp{
			tfPlanRegexConf,
			tfPlanRegexPV,
			tfPlanRegexRC,
			tfPlanRegexTV,
		},
	},
	"cdkTf": {
		[]*regexp.Regexp{
			cdkTfRegexMetadata,
			cdkTfRegexStackName,
			cdkTfRegexTerraform,
		},
	},
	"policyAssignmentArtifact": {
		[]*regexp.Regexp{
			artifactsRegexKind,
			artifactsRegexProperties,
			artifactsRegexParametes,
			policyAssignmentArtifactRegexPolicyDefinitionID,
		},
	},
	"roleAssignmentArtifact": {
		[]*regexp.Regexp{
			artifactsRegexKind,
			artifactsRegexProperties,
			roleAssignmentArtifactRegexPrincipalIds,
			roleAssignmentArtifactRegexRoleDefinitionID,
		},
	},
	"templateArtifact": {
		[]*regexp.Regexp{
			artifactsRegexKind,
			artifactsRegexProperties,
			artifactsRegexParametes,
			templateArtifactRegexParametes,
		},
	},
	"blueprint": {
		[]*regexp.Regexp{
			blueprintpRegexTargetScope,
			blueprintpRegexProperties,
		},
	},
	"buildah": {
		[]*regexp.Regexp{
			buildahRegex,
		},
	},
	"dockercompose": {
		[]*regexp.Regexp{
			dockerComposeServicesRegex,
		},
	},
	"pulumi": {
		[]*regexp.Regexp{
			pulumiNameRegex,
			pulumiRuntimeRegex,
			pulumiResourcesRegex,
		},
	},
	"serverlessfw": {
		[]*regexp.Regexp{
			serverlessServiceRegex,
			serverlessProviderRegex,
		},
	},
}

var defaultConfigFiles = []string{"pnpm-lock.yaml"}

// Analyze will go through the slice paths given and determine what type of queries should be loaded
// should be loaded based on the extension of the file and the content
func Analyze(a *Analyzer) (model.AnalyzedPaths, error) {
	// start metrics for file analyzer
	metrics.Metric.Start("file_type_analyzer")
	returnAnalyzedPaths := model.AnalyzedPaths{
		Types:       make([]string, 0),
		Exc:         make([]string, 0),
		ExpectedLOC: 0,
	}

	var files []string
	var wg sync.WaitGroup
	// results is the channel shared by the workers that contains the types found
	results := make(chan string)
	locCount := make(chan int)
	ignoreFiles := make([]string, 0)
	projectConfigFiles := make([]string, 0)
	done := make(chan bool)
	hasGitIgnoreFile, gitIgnore := shouldConsiderGitIgnoreFile(a.Paths[0], a.GitIgnoreFileName, a.ExcludeGitIgnore)

	// get all the files inside the given paths
	for _, path := range a.Paths {
		if _, err := os.Stat(path); err != nil {
			return returnAnalyzedPaths, errors.Wrap(err, "failed to analyze path")
		}
		if err := filepath.Walk(path, func(path string, info os.FileInfo, err error) error {
			if err != nil {
				return err
			}

			ext := utils.GetExtension(path)

			if (hasGitIgnoreFile && gitIgnore.MatchesPath(path)) || isDeadSymlink(path) {
				ignoreFiles = append(ignoreFiles, path)
				a.Exc = append(a.Exc, path)
			}

			if isConfigFile(path, defaultConfigFiles) {
				projectConfigFiles = append(projectConfigFiles, path)
				a.Exc = append(a.Exc, path)
			}

			if _, ok := possibleFileTypes[ext]; ok && !isExcludedFile(path, a.Exc) {
				files = append(files, path)
			}

			return nil
		}); err != nil {
			log.Error().Msgf("failed to analyze path %s: %s", path, err)
		}
	}

	// unwanted is the channel shared by the workers that contains the unwanted files that the parser will ignore
	unwanted := make(chan string, len(files))

	for i := range a.Types {
		a.Types[i] = strings.ToLower(a.Types[i])
	}

	for i := range a.ExcludeTypes {
		a.ExcludeTypes[i] = strings.ToLower(a.ExcludeTypes[i])
	}

	// Start the workers
	for _, file := range files {
		wg.Add(1)
		// analyze the files concurrently
		a := &analyzerInfo{
			typesFlag:        a.Types,
			excludeTypesFlag: a.ExcludeTypes,
			filePath:         file,
		}
		go a.worker(results, unwanted, locCount, &wg)
	}

	go func() {
		// close channel results when the worker has finished writing into it
		defer func() {
			close(unwanted)
			close(results)
			close(locCount)
		}()
		wg.Wait()
		done <- true
	}()

	availableTypes, unwantedPaths, loc := computeValues(results, unwanted, locCount, done)
	multiPlatformTypeCheck(&availableTypes)
	unwantedPaths = append(unwantedPaths, ignoreFiles...)
	unwantedPaths = append(unwantedPaths, projectConfigFiles...)
	returnAnalyzedPaths.Types = availableTypes
	returnAnalyzedPaths.Exc = unwantedPaths
	returnAnalyzedPaths.ExpectedLOC = loc
	// stop metrics for file analyzer
	metrics.Metric.Stop()
	return returnAnalyzedPaths, nil
}

// worker determines the type of the file by ext (dockerfile and terraform)/content and
// writes the answer to the results channel
// if no types were found, the worker will write the path of the file in the unwanted channel
func (a *analyzerInfo) worker(results, unwanted chan<- string, locCount chan<- int, wg *sync.WaitGroup) {
	defer wg.Done()

	ext := utils.GetExtension(a.filePath)
	linesCount, _ := utils.LineCounter(a.filePath)

	switch ext {
	// Dockerfile (direct identification)
	case ".dockerfile", "Dockerfile":
		if a.isAvailableType(dockerfile) {
			results <- dockerfile
			locCount <- linesCount
		}
	// Dockerfile (indirect identification)
	case "possibleDockerfile", ".ubi8", ".debian":
		if a.isAvailableType(dockerfile) && isDockerfile(a.filePath) {
			results <- dockerfile
			locCount <- linesCount
		} else {
			unwanted <- a.filePath
		}
	// Terraform
	case ".tf", "tfvars":
		if a.isAvailableType(terraform) {
			results <- terraform
			locCount <- linesCount
		}
	// GRPC
	case ".proto":
		if a.isAvailableType(grpc) {
			results <- grpc
			locCount <- linesCount
		}
	// Ansible Inventory Files
	case ".ini":
		if a.isAvailableType(ansible) {
			results <- ansible
			locCount <- linesCount
		}
<<<<<<< HEAD
	// Cloud Formation, Ansible, OpenAPI, Buildah
=======
	// It could be Ansible, Buildah, CloudFormation, Crossplane, or OpenAPI
>>>>>>> e6fc11bd
	case yaml, yml, json, sh:
		a.checkContent(results, unwanted, locCount, linesCount, ext)
	}
}

func isDockerfile(path string) bool {
	content, err := os.ReadFile(filepath.Clean(path))
	if err != nil {
		log.Error().Msgf("failed to analyze file: %s", err)
		return false
	}

	regexes := []*regexp.Regexp{
		regexp.MustCompile(`\s*FROM\s*`),
		regexp.MustCompile(`\s*RUN\s*`),
	}

	check := true

	for _, regex := range regexes {
		if !regex.Match(content) {
			check = false
			break
		}
	}

	return check
}

// overrides k8s match when all regexs passes for azureresourcemanager key and extension is set to json
func needsOverride(check bool, returnType, key, ext string) bool {
	if check && returnType == kubernetes && key == arm && ext == json {
		return true
	} else if check && returnType == kubernetes && (key == knative || key == crossplane) && (ext == yaml || ext == yml) {
		return true
	}
	return false
}

// checkContent will determine the file type by content when worker was unable to
// determine by ext, if no type was determined checkContent adds it to unwanted channel
func (a *analyzerInfo) checkContent(results, unwanted chan<- string, locCount chan<- int, linesCount int, ext string) {
	typesFlag := a.typesFlag
	excludeTypesFlag := a.excludeTypesFlag
	// get file content
	content, err := os.ReadFile(a.filePath)
	if err != nil {
		log.Error().Msgf("failed to analyze file: %s", err)
		return
	}

	returnType := ""

	// Sort map so that CloudFormation (type that as less requireds) goes last
	keys := make([]string, 0, len(types))
	for k := range types {
		keys = append(keys, k)
	}

	if typesFlag[0] != "" {
		keys = getKeysFromTypesFlag(typesFlag)
	} else if excludeTypesFlag[0] != "" {
		keys = getKeysFromExcludeTypesFlag(excludeTypesFlag)
	}

	sort.Sort(sort.Reverse(sort.StringSlice(keys)))

	for _, key := range keys {
		check := true
		for _, typeRegex := range types[key].regex {
			if !typeRegex.Match(content) {
				check = false
				break
			}
		}
		// If all regexs passed and there wasn't a type already assigned
		if check && returnType == "" {
			returnType = key
		} else if needsOverride(check, returnType, key, ext) {
			returnType = key
		}
	}
	returnType = checkReturnType(a.filePath, returnType, ext, content)
	if returnType != "" {
		if a.isAvailableType(returnType) {
			results <- returnType
			locCount <- linesCount
			return
		}
	}
	// No type was determined (ignore on parser)
	unwanted <- a.filePath
}

func checkReturnType(path, returnType, ext string, content []byte) string {
	if returnType != "" {
		if returnType == "cdkTf" {
			return terraform
		}
		if utils.Contains(returnType, armRegexTypes) {
			return arm
		}
	} else if ext == yaml || ext == yml {
		if checkHelm(path) {
			return kubernetes
		}
		platform := checkYamlPlatform(content, path)
		if platform != "" {
			return platform
		}
	}
	return returnType
}

func checkHelm(path string) bool {
	_, err := os.Stat(filepath.Join(filepath.Dir(path), "Chart.yaml"))
	if errors.Is(err, os.ErrNotExist) {
		return false
	} else if err != nil {
		log.Error().Msgf("failed to check helm: %s", err)
	}

	return true
}

func checkYamlPlatform(content []byte, path string) string {
	content = utils.DecryptAnsibleVault(content, os.Getenv("ANSIBLE_VAULT_PASSWORD_FILE"))

	var yamlContent model.Document
	if err := yamlParser.Unmarshal(content, &yamlContent); err != nil {
		log.Warn().Msgf("failed to parse yaml file (%s): %s", path, err)
	}
	// check if it is google deployment manager platform
	for _, keyword := range listKeywordsGoogleDeployment {
		if _, ok := yamlContent[keyword]; ok {
			return gdm
		}
	}

	// Since Ansible has no defining property
	// and no other type matched for YAML file extension, assume the file type is Ansible
	return ansible
}

// computeValues computes expected Lines of Code to be scanned from locCount channel
// and creates the types and unwanted slices from the channels removing any duplicates
func computeValues(types, unwanted chan string, locCount chan int, done chan bool) (typesS, unwantedS []string, locTotal int) {
	var val int
	unwantedSlice := make([]string, 0)
	typeSlice := make([]string, 0)
	for {
		select {
		case i := <-locCount:
			val += i
		case i := <-unwanted:
			if !utils.Contains(i, unwantedSlice) {
				unwantedSlice = append(unwantedSlice, i)
			}
		case i := <-types:
			if !utils.Contains(i, typeSlice) {
				typeSlice = append(typeSlice, i)
			}
		case <-done:
			return typeSlice, unwantedSlice, val
		}
	}
}

// getKeysFromTypesFlag gets all the regexes keys related to the types flag
func getKeysFromTypesFlag(typesFlag []string) []string {
	ks := make([]string, 0, len(types))
	for i := range typesFlag {
		t := typesFlag[i]

		if regexes, ok := supportedRegexes[t]; ok {
			ks = append(ks, regexes...)
		}
	}
	return ks
}

// getKeysFromExcludeTypesFlag gets all the regexes keys related to the excluding unwanted types from flag
func getKeysFromExcludeTypesFlag(excludeTypesFlag []string) []string {
	ks := make([]string, 0, len(types))
	for k := range supportedRegexes {
		if !utils.Contains(k, excludeTypesFlag) {
			if regexes, ok := supportedRegexes[k]; ok {
				ks = append(ks, regexes...)
			}
		}
	}
	return ks
}

// isExcludedFile verifies if the path is pointed in the --exclude-paths flag
func isExcludedFile(path string, exc []string) bool {
	for i := range exc {
		exclude, err := provider.GetExcludePaths(exc[i])
		if err != nil {
			log.Err(err).Msg("failed to get exclude paths")
		}
		for j := range exclude {
			if exclude[j] == path {
				log.Info().Msgf("Excluded file %s from analyzer", path)
				return true
			}
		}
	}
	return false
}

func isDeadSymlink(path string) bool {
	fileInfo, _ := os.Stat(path)
	return fileInfo == nil
}

func isConfigFile(path string, exc []string) bool {
	for i := range exc {
		exclude, err := provider.GetExcludePaths(exc[i])
		if err != nil {
			log.Err(err).Msg("failed to get exclude paths")
		}
		for j := range exclude {
			fileInfo, _ := os.Stat(path)
			if fileInfo != nil && fileInfo.IsDir() {
				continue
			}

			if len(path)-len(exclude[j]) > 0 && path[len(path)-len(exclude[j]):] == exclude[j] && exclude[j] != "" {
				log.Info().Msgf("Excluded file %s from analyzer", path)
				return true
			}
		}
	}
	return false
}

// shouldConsiderGitIgnoreFile verifies if the scan should exclude the files according to the .gitignore file
func shouldConsiderGitIgnoreFile(path, gitIgnore string, excludeGitIgnoreFile bool) (bool, *ignore.GitIgnore) {
	gitIgnorePath := filepath.ToSlash(filepath.Join(path, gitIgnore))
	_, err := os.Stat(gitIgnorePath)

	if !excludeGitIgnoreFile && err == nil {
		gitIgnore, _ := ignore.CompileIgnoreFile(gitIgnorePath)
		if gitIgnore != nil {
			log.Info().Msgf(".gitignore file was found in '%s' and it will be used to automatically exclude paths", path)
			return true, gitIgnore
		}
	}
	return false, nil
}

func multiPlatformTypeCheck(typesSelected *[]string) {
	if utils.Contains("serverlessfw", *typesSelected) && !utils.Contains("cloudformation", *typesSelected) {
		*typesSelected = append(*typesSelected, "cloudformation")
	}
	if utils.Contains("knative", *typesSelected) && !utils.Contains("kubernetes", *typesSelected) {
		*typesSelected = append(*typesSelected, "kubernetes")
	}
}

func (a *analyzerInfo) isAvailableType(typeName string) bool {
	// no flag is set
	if len(a.typesFlag) == 1 && a.typesFlag[0] == "" && len(a.excludeTypesFlag) == 1 && a.excludeTypesFlag[0] == "" {
		return true
	} else if len(a.typesFlag) > 1 || a.typesFlag[0] != "" {
		// type flag is set
		return utils.Contains(typeName, a.typesFlag)
	} else if len(a.excludeTypesFlag) > 1 || a.excludeTypesFlag[0] != "" {
		// exclude type flag is set
		return !utils.Contains(typeName, a.excludeTypesFlag)
	}
	// no valid behavior detected
	return false
}<|MERGE_RESOLUTION|>--- conflicted
+++ resolved
@@ -384,11 +384,7 @@
 			results <- ansible
 			locCount <- linesCount
 		}
-<<<<<<< HEAD
-	// Cloud Formation, Ansible, OpenAPI, Buildah
-=======
 	// It could be Ansible, Buildah, CloudFormation, Crossplane, or OpenAPI
->>>>>>> e6fc11bd
 	case yaml, yml, json, sh:
 		a.checkContent(results, unwanted, locCount, linesCount, ext)
 	}
