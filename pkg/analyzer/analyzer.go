package analyzer

import (
	"os"
	"path/filepath"
	"regexp"
	"sort"
	"strings"
	"sync"

	"github.com/Checkmarx/kics/internal/metrics"
	"github.com/Checkmarx/kics/pkg/engine/provider"
	"github.com/Checkmarx/kics/pkg/model"
	"github.com/Checkmarx/kics/pkg/utils"
	"github.com/pkg/errors"
	"github.com/rs/zerolog/log"
	ignore "github.com/sabhiram/go-gitignore"

	yamlParser "gopkg.in/yaml.v3"
)

// openAPIRegex - Regex that finds OpenAPI defining property "openapi" or "swagger"
// openAPIRegexInfo - Regex that finds OpenAPI defining property "info"
// openAPIRegexPath - Regex that finds OpenAPI defining property "paths", "components", or "webhooks" (from 3.1.0)
// cloudRegex - Regex that finds CloudFormation defining property "Resources"
// k8sRegex - Regex that finds Kubernetes defining property "apiVersion"
// k8sRegexKind - Regex that finds Kubernetes defining property "kind"
// k8sRegexMetadata - Regex that finds Kubernetes defining property "metadata"
// k8sRegexSpec - Regex that finds Kubernetes defining property "spec"
var (
	openAPIRegex                                    = regexp.MustCompile(`("(openapi|swagger)"|(openapi|swagger))\s*:`)
	openAPIRegexInfo                                = regexp.MustCompile(`("info"|info)\s*:`)
	openAPIRegexPath                                = regexp.MustCompile(`("(paths|components|webhooks)"|(paths|components|webhooks))\s*:`)
	armRegexContentVersion                          = regexp.MustCompile(`"contentVersion"\s*:`)
	armRegexResources                               = regexp.MustCompile(`"resources"\s*:`)
	cloudRegex                                      = regexp.MustCompile(`("Resources"|Resources)\s*:`)
	k8sRegex                                        = regexp.MustCompile(`("apiVersion"|apiVersion)\s*:`)
	k8sRegexKind                                    = regexp.MustCompile(`("kind"|kind)\s*:`)
	tfPlanRegexPV                                   = regexp.MustCompile(`"planned_values"\s*:`)
	tfPlanRegexRC                                   = regexp.MustCompile(`"resource_changes"\s*:`)
	tfPlanRegexConf                                 = regexp.MustCompile(`"configuration"\s*:`)
	tfPlanRegexTV                                   = regexp.MustCompile(`"terraform_version"\s*:`)
	cdkTfRegexMetadata                              = regexp.MustCompile(`"metadata"\s*:`)
	cdkTfRegexStackName                             = regexp.MustCompile(`"stackName"\s*:`)
	cdkTfRegexTerraform                             = regexp.MustCompile(`"terraform"\s*:`)
	artifactsRegexKind                              = regexp.MustCompile(`("kind"|kind)\s*:`)
	artifactsRegexProperties                        = regexp.MustCompile(`("properties"|properties)\s*:`)
	artifactsRegexParametes                         = regexp.MustCompile(`("parameters"|parameters)\s*:`)
	policyAssignmentArtifactRegexPolicyDefinitionID = regexp.MustCompile(`("policyDefinitionId"|policyDefinitionId)\s*:`)
	roleAssignmentArtifactRegexPrincipalIds         = regexp.MustCompile(`("principalIds"|principalIds)\s*:`)
	roleAssignmentArtifactRegexRoleDefinitionID     = regexp.MustCompile(`("roleDefinitionId"|roleDefinitionId)\s*:`)
	templateArtifactRegexParametes                  = regexp.MustCompile(`("template"|template)\s*:`)
	blueprintpRegexTargetScope                      = regexp.MustCompile(`("targetScope"|targetScope)\s*:`)
	blueprintpRegexProperties                       = regexp.MustCompile(`("properties"|properties)\s*:`)
	buildahRegex                                    = regexp.MustCompile(`buildah\s*from\s*\w+`)
	dockerComposeServicesRegex                      = regexp.MustCompile(`services\s*:[\w\W]+(image|build)\s*:`)
	crossPlaneRegex                                 = regexp.MustCompile(`"?apiVersion"?\s*:\s*(\w+\.)+crossplane\.io/v\w+\s*`)
	knativeRegex                                    = regexp.MustCompile(`"?apiVersion"?\s*:\s*(\w+\.)+knative\.dev/v\w+\s*`)
	pulumiNameRegex                                 = regexp.MustCompile(`name\s*:`)
	pulumiRuntimeRegex                              = regexp.MustCompile(`runtime\s*:`)
	pulumiResourcesRegex                            = regexp.MustCompile(`resources\s*:`)
	serverlessServiceRegex                          = regexp.MustCompile(`service\s*:`)
	serverlessProviderRegex                         = regexp.MustCompile(`provider\s*:`)
)

var (
	listKeywordsGoogleDeployment = []string{"resources"}
	armRegexTypes                = []string{"blueprint", "templateArtifact", "roleAssignmentArtifact", "policyAssignmentArtifact"}
	possibleFileTypes            = map[string]bool{
		".yml":               true,
		".yaml":              true,
		".json":              true,
		".dockerfile":        true,
		"Dockerfile":         true,
		"possibleDockerfile": true,
		".debian":            true,
		".ubi8":              true,
		".tf":                true,
		"tfvars":             true,
		".proto":             true,
		".sh":                true,
		".ini":               true,
	}
	supportedRegexes = map[string][]string{
		"azureresourcemanager": append(armRegexTypes, arm),
		"buildah":              {"buildah"},
		"cloudformation":       {"cloudformation"},
		"crossplane":           {"crossplane"},
		"dockercompose":        {"dockercompose"},
		"knative":              {"knative"},
		"kubernetes":           {"kubernetes"},
		"openapi":              {"openapi"},
		"terraform":            {"terraform", "cdkTf"},
		"pulumi":               {"pulumi"},
		"serverlessfw":         {"serverlessfw"},
	}
)

const (
	yml        = ".yml"
	yaml       = ".yaml"
	json       = ".json"
	sh         = ".sh"
	arm        = "azureresourcemanager"
	kubernetes = "kubernetes"
	terraform  = "terraform"
	gdm        = "googledeploymentmanager"
	ansible    = "ansible"
	grpc       = "grpc"
	dockerfile = "dockerfile"
	crossplane = "crossplane"
	knative    = "knative"
)

// regexSlice is a struct to contain a slice of regex
type regexSlice struct {
	regex []*regexp.Regexp
}

type analyzerInfo struct {
	typesFlag        []string
	excludeTypesFlag []string
	filePath         string
}

// Analyzer keeps all the relevant info for the function Analyze
type Analyzer struct {
	Paths             []string
	Types             []string
	ExcludeTypes      []string
	Exc               []string
	GitIgnoreFileName string
	ExcludeGitIgnore  bool
}

// types is a map that contains the regex by type
var types = map[string]regexSlice{
	"openapi": {
		regex: []*regexp.Regexp{
			openAPIRegex,
			openAPIRegexInfo,
			openAPIRegexPath,
		},
	},
	"kubernetes": {
		regex: []*regexp.Regexp{
			k8sRegex,
			k8sRegexKind,
		},
	},
	"crossplane": {
		regex: []*regexp.Regexp{
			crossPlaneRegex,
			k8sRegexKind,
		},
	},
	"knative": {
		regex: []*regexp.Regexp{
			knativeRegex,
			k8sRegexKind,
		},
	},
	"cloudformation": {
		regex: []*regexp.Regexp{
			cloudRegex,
		},
	},
	"azureresourcemanager": {
		[]*regexp.Regexp{
			armRegexContentVersion,
			armRegexResources,
		},
	},
	"terraform": {
		[]*regexp.Regexp{
			tfPlanRegexConf,
			tfPlanRegexPV,
			tfPlanRegexRC,
			tfPlanRegexTV,
		},
	},
	"cdkTf": {
		[]*regexp.Regexp{
			cdkTfRegexMetadata,
			cdkTfRegexStackName,
			cdkTfRegexTerraform,
		},
	},
	"policyAssignmentArtifact": {
		[]*regexp.Regexp{
			artifactsRegexKind,
			artifactsRegexProperties,
			artifactsRegexParametes,
			policyAssignmentArtifactRegexPolicyDefinitionID,
		},
	},
	"roleAssignmentArtifact": {
		[]*regexp.Regexp{
			artifactsRegexKind,
			artifactsRegexProperties,
			roleAssignmentArtifactRegexPrincipalIds,
			roleAssignmentArtifactRegexRoleDefinitionID,
		},
	},
	"templateArtifact": {
		[]*regexp.Regexp{
			artifactsRegexKind,
			artifactsRegexProperties,
			artifactsRegexParametes,
			templateArtifactRegexParametes,
		},
	},
	"blueprint": {
		[]*regexp.Regexp{
			blueprintpRegexTargetScope,
			blueprintpRegexProperties,
		},
	},
	"buildah": {
		[]*regexp.Regexp{
			buildahRegex,
		},
	},
	"dockercompose": {
		[]*regexp.Regexp{
			dockerComposeServicesRegex,
		},
	},
	"pulumi": {
		[]*regexp.Regexp{
			pulumiNameRegex,
			pulumiRuntimeRegex,
			pulumiResourcesRegex,
		},
	},
	"serverlessfw": {
		[]*regexp.Regexp{
			serverlessServiceRegex,
			serverlessProviderRegex,
		},
	},
}

var defaultConfigFiles = []string{"pnpm-lock.yaml"}

// Analyze will go through the slice paths given and determine what type of queries should be loaded
// should be loaded based on the extension of the file and the content
func Analyze(a *Analyzer) (model.AnalyzedPaths, error) {
	// start metrics for file analyzer
	metrics.Metric.Start("file_type_analyzer")
	returnAnalyzedPaths := model.AnalyzedPaths{
		Types:       make([]string, 0),
		Exc:         make([]string, 0),
		ExpectedLOC: 0,
	}

	var files []string
	var wg sync.WaitGroup
	// results is the channel shared by the workers that contains the types found
	results := make(chan string)
	locCount := make(chan int)
	ignoreFiles := make([]string, 0)
	projectConfigFiles := make([]string, 0)
	done := make(chan bool)
	hasGitIgnoreFile, gitIgnore := shouldConsiderGitIgnoreFile(a.Paths[0], a.GitIgnoreFileName, a.ExcludeGitIgnore)

	// get all the files inside the given paths
	for _, path := range a.Paths {
		if _, err := os.Stat(path); err != nil {
			return returnAnalyzedPaths, errors.Wrap(err, "failed to analyze path")
		}
		if err := filepath.Walk(path, func(path string, info os.FileInfo, err error) error {
			if err != nil {
				return err
			}

			ext := utils.GetExtension(path)

			if (hasGitIgnoreFile && gitIgnore.MatchesPath(path)) || isDeadSymlink(path) {
				ignoreFiles = append(ignoreFiles, path)
				a.Exc = append(a.Exc, path)
			}

			if isConfigFile(path, defaultConfigFiles) {
				projectConfigFiles = append(projectConfigFiles, path)
				a.Exc = append(a.Exc, path)
			}

			if _, ok := possibleFileTypes[ext]; ok && !isExcludedFile(path, a.Exc) {
				files = append(files, path)
			}

			return nil
		}); err != nil {
			log.Error().Msgf("failed to analyze path %s: %s", path, err)
		}
	}

	// unwanted is the channel shared by the workers that contains the unwanted files that the parser will ignore
	unwanted := make(chan string, len(files))

	for i := range a.Types {
		a.Types[i] = strings.ToLower(a.Types[i])
	}

	for i := range a.ExcludeTypes {
		a.ExcludeTypes[i] = strings.ToLower(a.ExcludeTypes[i])
	}

	// Start the workers
	for _, file := range files {
		wg.Add(1)
		// analyze the files concurrently
		a := &analyzerInfo{
			typesFlag:        a.Types,
			excludeTypesFlag: a.ExcludeTypes,
			filePath:         file,
		}
		go a.worker(results, unwanted, locCount, &wg)
	}

	go func() {
		// close channel results when the worker has finished writing into it
		defer func() {
			close(unwanted)
			close(results)
			close(locCount)
		}()
		wg.Wait()
		done <- true
	}()

	availableTypes, unwantedPaths, loc := computeValues(results, unwanted, locCount, done)
	multiPlatformTypeCheck(&availableTypes)
	unwantedPaths = append(unwantedPaths, ignoreFiles...)
	unwantedPaths = append(unwantedPaths, projectConfigFiles...)
	returnAnalyzedPaths.Types = availableTypes
	returnAnalyzedPaths.Exc = unwantedPaths
	returnAnalyzedPaths.ExpectedLOC = loc
	// stop metrics for file analyzer
	metrics.Metric.Stop()
	return returnAnalyzedPaths, nil
}

// worker determines the type of the file by ext (dockerfile and terraform)/content and
// writes the answer to the results channel
// if no types were found, the worker will write the path of the file in the unwanted channel
func (a *analyzerInfo) worker(results, unwanted chan<- string, locCount chan<- int, wg *sync.WaitGroup) {
	defer wg.Done()

	ext := utils.GetExtension(a.filePath)
	linesCount, _ := utils.LineCounter(a.filePath)

	switch ext {
	// Dockerfile (direct identification)
	case ".dockerfile", "Dockerfile":
		if a.isAvailableType(dockerfile) {
			results <- dockerfile
			locCount <- linesCount
		}
	// Dockerfile (indirect identification)
	case "possibleDockerfile", ".ubi8", ".debian":
		if a.isAvailableType(dockerfile) && isDockerfile(a.filePath) {
			results <- dockerfile
			locCount <- linesCount
		} else {
			unwanted <- a.filePath
		}
	// Terraform
	case ".tf", "tfvars":
		if a.isAvailableType(terraform) {
			results <- terraform
			locCount <- linesCount
		}
	// GRPC
	case ".proto":
		if a.isAvailableType(grpc) {
			results <- grpc
			locCount <- linesCount
		}
<<<<<<< HEAD
	// Ansible Inventory Files
	case ".ini":
		if a.isAvailableType(ansible) {
			results <- ansible
			locCount <- linesCount
		}
	// Cloud Formation, Ansible, OpenAPI, Buildah
=======
	// It could be Ansible, Buildah, CloudFormation, Crossplane, or OpenAPI
>>>>>>> 38954b07
	case yaml, yml, json, sh:
		a.checkContent(results, unwanted, locCount, linesCount, ext)
	}
}

func isDockerfile(path string) bool {
	content, err := os.ReadFile(filepath.Clean(path))
	if err != nil {
		log.Error().Msgf("failed to analyze file: %s", err)
		return false
	}

	regexes := []*regexp.Regexp{
		regexp.MustCompile(`\s*FROM\s*`),
		regexp.MustCompile(`\s*RUN\s*`),
	}

	check := true

	for _, regex := range regexes {
		if !regex.Match(content) {
			check = false
			break
		}
	}

	return check
}

// overrides k8s match when all regexs passes for azureresourcemanager key and extension is set to json
func needsOverride(check bool, returnType, key, ext string) bool {
	if check && returnType == kubernetes && key == arm && ext == json {
		return true
	} else if check && returnType == kubernetes && (key == knative || key == crossplane) && (ext == yaml || ext == yml) {
		return true
	}
	return false
}

// checkContent will determine the file type by content when worker was unable to
// determine by ext, if no type was determined checkContent adds it to unwanted channel
func (a *analyzerInfo) checkContent(results, unwanted chan<- string, locCount chan<- int, linesCount int, ext string) {
	typesFlag := a.typesFlag
	excludeTypesFlag := a.excludeTypesFlag
	// get file content
	content, err := os.ReadFile(a.filePath)
	if err != nil {
		log.Error().Msgf("failed to analyze file: %s", err)
		return
	}

	returnType := ""

	// Sort map so that CloudFormation (type that as less requireds) goes last
	keys := make([]string, 0, len(types))
	for k := range types {
		keys = append(keys, k)
	}

	if typesFlag[0] != "" {
		keys = getKeysFromTypesFlag(typesFlag)
	} else if excludeTypesFlag[0] != "" {
		keys = getKeysFromExcludeTypesFlag(excludeTypesFlag)
	}

	sort.Sort(sort.Reverse(sort.StringSlice(keys)))

	for _, key := range keys {
		check := true
		for _, typeRegex := range types[key].regex {
			if !typeRegex.Match(content) {
				check = false
				break
			}
		}
		// If all regexs passed and there wasn't a type already assigned
		if check && returnType == "" {
			returnType = key
		} else if needsOverride(check, returnType, key, ext) {
			returnType = key
		}
	}
	returnType = checkReturnType(a.filePath, returnType, ext, content)
	if returnType != "" {
		if a.isAvailableType(returnType) {
			results <- returnType
			locCount <- linesCount
			return
		}
	}
	// No type was determined (ignore on parser)
	unwanted <- a.filePath
}

func checkReturnType(path, returnType, ext string, content []byte) string {
	if returnType != "" {
		if returnType == "cdkTf" {
			return terraform
		}
		if utils.Contains(returnType, armRegexTypes) {
			return arm
		}
	} else if ext == yaml || ext == yml {
		if checkHelm(path) {
			return kubernetes
		}
		platform := checkYamlPlatform(content, path)
		if platform != "" {
			return platform
		}
	}
	return returnType
}

func checkHelm(path string) bool {
	_, err := os.Stat(filepath.Join(filepath.Dir(path), "Chart.yaml"))
	if errors.Is(err, os.ErrNotExist) {
		return false
	} else if err != nil {
		log.Error().Msgf("failed to check helm: %s", err)
	}

	return true
}

func checkYamlPlatform(content []byte, path string) string {
	content = utils.DecryptAnsibleVault(content, os.Getenv("ANSIBLE_VAULT_PASSWORD_FILE"))

	var yamlContent model.Document
	if err := yamlParser.Unmarshal(content, &yamlContent); err != nil {
		log.Warn().Msgf("failed to parse yaml file (%s): %s", path, err)
	}
	// check if it is google deployment manager platform
	for _, keyword := range listKeywordsGoogleDeployment {
		if _, ok := yamlContent[keyword]; ok {
			return gdm
		}
	}

	// Since Ansible has no defining property
	// and no other type matched for YAML file extension, assume the file type is Ansible
	return ansible
}

// computeValues computes expected Lines of Code to be scanned from locCount channel
// and creates the types and unwanted slices from the channels removing any duplicates
func computeValues(types, unwanted chan string, locCount chan int, done chan bool) (typesS, unwantedS []string, locTotal int) {
	var val int
	unwantedSlice := make([]string, 0)
	typeSlice := make([]string, 0)
	for {
		select {
		case i := <-locCount:
			val += i
		case i := <-unwanted:
			if !utils.Contains(i, unwantedSlice) {
				unwantedSlice = append(unwantedSlice, i)
			}
		case i := <-types:
			if !utils.Contains(i, typeSlice) {
				typeSlice = append(typeSlice, i)
			}
		case <-done:
			return typeSlice, unwantedSlice, val
		}
	}
}

// getKeysFromTypesFlag gets all the regexes keys related to the types flag
func getKeysFromTypesFlag(typesFlag []string) []string {
	ks := make([]string, 0, len(types))
	for i := range typesFlag {
		t := typesFlag[i]

		if regexes, ok := supportedRegexes[t]; ok {
			ks = append(ks, regexes...)
		}
	}
	return ks
}

// getKeysFromExcludeTypesFlag gets all the regexes keys related to the excluding unwanted types from flag
func getKeysFromExcludeTypesFlag(excludeTypesFlag []string) []string {
	ks := make([]string, 0, len(types))
	for k := range supportedRegexes {
		if !utils.Contains(k, excludeTypesFlag) {
			if regexes, ok := supportedRegexes[k]; ok {
				ks = append(ks, regexes...)
			}
		}
	}
	return ks
}

// isExcludedFile verifies if the path is pointed in the --exclude-paths flag
func isExcludedFile(path string, exc []string) bool {
	for i := range exc {
		exclude, err := provider.GetExcludePaths(exc[i])
		if err != nil {
			log.Err(err).Msg("failed to get exclude paths")
		}
		for j := range exclude {
			if exclude[j] == path {
				log.Info().Msgf("Excluded file %s from analyzer", path)
				return true
			}
		}
	}
	return false
}

func isDeadSymlink(path string) bool {
	fileInfo, _ := os.Stat(path)
	return fileInfo == nil
}

func isConfigFile(path string, exc []string) bool {
	for i := range exc {
		exclude, err := provider.GetExcludePaths(exc[i])
		if err != nil {
			log.Err(err).Msg("failed to get exclude paths")
		}
		for j := range exclude {
			fileInfo, _ := os.Stat(path)
			if fileInfo != nil && fileInfo.IsDir() {
				continue
			}

			if len(path)-len(exclude[j]) > 0 && path[len(path)-len(exclude[j]):] == exclude[j] && exclude[j] != "" {
				log.Info().Msgf("Excluded file %s from analyzer", path)
				return true
			}
		}
	}
	return false
}

// shouldConsiderGitIgnoreFile verifies if the scan should exclude the files according to the .gitignore file
func shouldConsiderGitIgnoreFile(path, gitIgnore string, excludeGitIgnoreFile bool) (bool, *ignore.GitIgnore) {
	gitIgnorePath := filepath.ToSlash(filepath.Join(path, gitIgnore))
	_, err := os.Stat(gitIgnorePath)

	if !excludeGitIgnoreFile && err == nil {
		gitIgnore, _ := ignore.CompileIgnoreFile(gitIgnorePath)
		if gitIgnore != nil {
			log.Info().Msgf(".gitignore file was found in '%s' and it will be used to automatically exclude paths", path)
			return true, gitIgnore
		}
	}
	return false, nil
}

func multiPlatformTypeCheck(typesSelected *[]string) {
	if utils.Contains("serverlessfw", *typesSelected) && !utils.Contains("cloudformation", *typesSelected) {
		*typesSelected = append(*typesSelected, "cloudformation")
	}
	if utils.Contains("knative", *typesSelected) && !utils.Contains("kubernetes", *typesSelected) {
		*typesSelected = append(*typesSelected, "kubernetes")
	}
}

func (a *analyzerInfo) isAvailableType(typeName string) bool {
	// no flag is set
	if len(a.typesFlag) == 1 && a.typesFlag[0] == "" && len(a.excludeTypesFlag) == 1 && a.excludeTypesFlag[0] == "" {
		return true
	} else if len(a.typesFlag) > 1 || a.typesFlag[0] != "" {
		// type flag is set
		return utils.Contains(typeName, a.typesFlag)
	} else if len(a.excludeTypesFlag) > 1 || a.excludeTypesFlag[0] != "" {
		// exclude type flag is set
		return !utils.Contains(typeName, a.excludeTypesFlag)
	}
	// no valid behavior detected
	return false
}<|MERGE_RESOLUTION|>--- conflicted
+++ resolved
@@ -378,17 +378,13 @@
 			results <- grpc
 			locCount <- linesCount
 		}
-<<<<<<< HEAD
 	// Ansible Inventory Files
 	case ".ini":
 		if a.isAvailableType(ansible) {
 			results <- ansible
 			locCount <- linesCount
 		}
-	// Cloud Formation, Ansible, OpenAPI, Buildah
-=======
 	// It could be Ansible, Buildah, CloudFormation, Crossplane, or OpenAPI
->>>>>>> 38954b07
 	case yaml, yml, json, sh:
 		a.checkContent(results, unwanted, locCount, linesCount, ext)
 	}
