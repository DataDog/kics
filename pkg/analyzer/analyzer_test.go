--- conflicted
+++ resolved
@@ -32,11 +32,7 @@
 				filepath.FromSlash("../../test/fixtures/analyzer_test/dead_symlink")},
 			typesFromFlag:        []string{""},
 			excludeTypesFromFlag: []string{""},
-<<<<<<< HEAD
-			wantLOC:              750,
-=======
 			wantLOC:              602,
->>>>>>> 57e2bbcb
 			wantErr:              false,
 			gitIgnoreFileName:    "",
 			excludeGitIgnore:     false,
@@ -223,11 +219,7 @@
 				filepath.FromSlash("../../test/fixtures/analyzer_test/dead_symlink")},
 			typesFromFlag:        []string{"ansible", "pulumi"},
 			excludeTypesFromFlag: []string{""},
-<<<<<<< HEAD
-			wantLOC:              448,
-=======
 			wantLOC:              300,
->>>>>>> 57e2bbcb
 			wantErr:              false,
 			gitIgnoreFileName:    "",
 			excludeGitIgnore:     false,
@@ -259,11 +251,7 @@
 				filepath.FromSlash("../../test/fixtures/analyzer_test/dead_symlink")},
 			typesFromFlag:        []string{""},
 			excludeTypesFromFlag: []string{""},
-<<<<<<< HEAD
-			wantLOC:              750,
-=======
 			wantLOC:              602,
->>>>>>> 57e2bbcb
 			wantErr:              false,
 			gitIgnoreFileName:    "",
 			excludeGitIgnore:     false,
@@ -279,28 +267,30 @@
 			},
 			typesFromFlag:        []string{""},
 			excludeTypesFromFlag: []string{""},
-<<<<<<< HEAD
-			wantLOC:              750,
-=======
 			wantLOC:              602,
->>>>>>> 57e2bbcb
-			wantErr:              false,
-			gitIgnoreFileName:    "",
-			excludeGitIgnore:     false,
-		},
-		{
-<<<<<<< HEAD
+			wantErr:              false,
+			gitIgnoreFileName:    "",
+			excludeGitIgnore:     false,
+		},
+		{
+			name:                 "analyze_test_ansible_host",
+			paths:                []string{filepath.FromSlash("../../test/fixtures/analyzer_test/hosts.ini")},
+			wantTypes:            []string{"ansible"},
+			wantExclude:          []string{},
+			typesFromFlag:        []string{""},
+			excludeTypesFromFlag: []string{""},
+			wantLOC:              39,
+			wantErr:              false,
+			gitIgnoreFileName:    "",
+			excludeGitIgnore:     false,
+		},
+    {
 			name:                 "analyze_test_ansible_cfg",
 			paths:                []string{filepath.FromSlash("../../test/fixtures/analyzer_test/ansible.cfg")},
-=======
-			name:                 "analyze_test_ansible_host",
-			paths:                []string{filepath.FromSlash("../../test/fixtures/analyzer_test/hosts.ini")},
->>>>>>> 57e2bbcb
 			wantTypes:            []string{"ansible"},
 			wantExclude:          []string{},
 			typesFromFlag:        []string{""},
 			excludeTypesFromFlag: []string{""},
-<<<<<<< HEAD
 			wantLOC:              171,
 			wantErr:              false,
 			gitIgnoreFileName:    "",
@@ -314,9 +304,6 @@
 			typesFromFlag:        []string{""},
 			excludeTypesFromFlag: []string{""},
 			wantLOC:              16,
-=======
-			wantLOC:              39,
->>>>>>> 57e2bbcb
 			wantErr:              false,
 			gitIgnoreFileName:    "",
 			excludeGitIgnore:     false,
