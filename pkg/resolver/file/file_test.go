package file

import (
	"encoding/json"
	"fmt"
	"io/ioutil"
	"os"
	"path/filepath"
	"reflect"
	"strings"
	"testing"

<<<<<<< HEAD
	"github.com/stretchr/testify/assert"
	"github.com/stretchr/testify/require"

	"github.com/Checkmarx/kics/test"
=======
	"github.com/Checkmarx/kics/v2/test"
>>>>>>> 6a5eadfe
	"gopkg.in/yaml.v3"
)

func TestResolver_Resolve_With_ResolveReferences(t *testing.T) {
	err := test.ChangeCurrentDir("kics")
	if err != nil {
		t.Fatal(err)
	}
	type fields struct {
		*Resolver
	}
	type args struct {
		path string
	}
	tests := []struct {
		name   string
		fields fields
		args   args
		want   []byte
	}{
		{
			name: "test",
			fields: fields{
				Resolver: NewResolver(yaml.Unmarshal, yaml.Marshal, []string{".yml", ".yaml"}),
			},
			args: args{
				path: filepath.ToSlash("test/fixtures/unresolved_openapi/responses/_index.yaml"),
			},
			want: []byte(
				`UnexpectedError:description:unexpectederrorcontent:application/json:schema:type:objectrequired:-code-messageproperties:code:type:integerformat:int32message:type:stringRefMetadata:$ref:"../schemas/Error.yaml"alone:trueRefMetadata:$ref:"./UnexpectedError.yaml"alone:trueNullResponse:description:NullresponseRefMetadata:$ref:"./NullResponse.yaml"alone:true`),
		},
		{
			name: "json test",
			fields: fields{
				Resolver: NewResolver(json.Unmarshal, json.Marshal, []string{".json"}),
			},
			args: args{
				path: filepath.ToSlash("test/fixtures/unresolved_openapi_json/openapi.json"),
			},
			want: []byte(
				"{\"info\":{\"title\":\"Reference in reference example\",\"version\":\"1.0.0\"},\"openapi\":\"3.0.3\",\"paths\":{\"/api/test/ref/in/ref\":{\"post\":{\"requestBody\":{\"content\":{\"application/json\":{\"schema\":{\"RefMetadata\":{\"$ref\":\"messages/request.json\",\"alone\":true},\"properties\":{\"definition_reference\":{\"RefMetadata\":{\"$ref\":\"definitions.json#/definitions/External\",\"alone\":true},\"type\":\"string\"}},\"required\":[\"definition_reference\"],\"type\":\"object\"}}}},\"responses\":{\"200\":{\"content\":{\"application/json\":{\"schema\":{\"RefMetadata\":{\"$ref\":\"messages/response.json\",\"alone\":true},\"properties\":{\"id\":{\"format\":\"int32\",\"type\":\"integer\"}},\"type\":\"object\"}}},\"description\":\"Successful response\"}}}}}}",
			),
		},
		{
			name: "test_serverless",
			fields: fields{
				Resolver: NewResolver(yaml.Unmarshal, yaml.Marshal, []string{".yml", ".yaml"}),
			},
			args: args{
				path: filepath.ToSlash("test/fixtures/unresolved_serverless/serverless.yml"),
			},
			want: []byte(
				"service: aws-node-project\nframeworkVersion: '3'\nprovider:\n    name: aws\n    runtime: nodejs14.x\nfunctions:\n    eventRouterHandler:\n        handler: handler.hello\n        role: eventRouterHandlerRole\n        timeout: 30\n"),
		},
	}
	for _, tt := range tests {
		t.Run(tt.name, func(t *testing.T) {
			r := &Resolver{
				unmarshler:    tt.fields.unmarshler,
				marshler:      tt.fields.marshler,
				ResolvedFiles: tt.fields.ResolvedFiles,
				Extension:     tt.fields.Extension,
			}

			cont, err := getFileContent(tt.args.path)
			if err != nil {
				t.Fatal(err)
			}

			if got := r.Resolve(cont, tt.args.path, 0, 15, make(map[string]ResolvedFile), true); !reflect.DeepEqual(prepareString(string(got)), prepareString(string(tt.want))) {
				t.Errorf("Resolve() = %v, want = %v", prepareString(string(got)), prepareString(string(tt.want)))
			}
		})
	}
}

func TestResolver_Resolve_Without_ResolveReferences(t *testing.T) {
	err := test.ChangeCurrentDir("kics")
	if err != nil {
		t.Fatal(err)
	}
	type fields struct {
		*Resolver
	}
	type args struct {
		path string
	}
	tests := []struct {
		name   string
		fields fields
		args   args
		want   []byte
	}{
		{
			name: "yaml should resolve because is not openapi file",
			fields: fields{
				Resolver: NewResolver(yaml.Unmarshal, yaml.Marshal, []string{".yml", ".yaml"}),
			},
			args: args{
				path: filepath.ToSlash("test/fixtures/unresolved_openapi/responses/_index.yaml"),
			},
			want: []byte(
				`UnexpectedError:description:unexpectederrorcontent:application/json:schema:type:objectrequired:-code-messageproperties:code:type:integerformat:int32message:type:stringRefMetadata:$ref:"../schemas/Error.yaml"alone:trueRefMetadata:$ref:"./UnexpectedError.yaml"alone:trueNullResponse:description:NullresponseRefMetadata:$ref:"./NullResponse.yaml"alone:true`),
		},
		{
			name: "json should not resolve because is a openapi file",
			fields: fields{
				Resolver: NewResolver(json.Unmarshal, json.Marshal, []string{".json"}),
			},
			args: args{
				path: filepath.ToSlash("test/fixtures/unresolved_openapi_json/openapi.json"),
			},
			want: []byte(
				"{\"openapi\":\"3.0.3\",\"info\":{\"title\":\"Reference in reference example\",\"version\":\"1.0.0\"},\"paths\":{\"/api/test/ref/in/ref\":{\"post\":{\"requestBody\":{\"content\":{\"application/json\":{\"schema\":{\"$ref\":\"messages/request.json\"}}}},\"responses\":{\"200\":{\"description\":\"Successful response\",\"content\":{\"application/json\":{\"schema\":{\"$ref\":\"messages/response.json\"}}}}}}}}}",
			),
		},
	}
	for _, tt := range tests {
		t.Run(tt.name, func(t *testing.T) {
			r := &Resolver{
				unmarshler:    tt.fields.unmarshler,
				marshler:      tt.fields.marshler,
				ResolvedFiles: tt.fields.ResolvedFiles,
				Extension:     tt.fields.Extension,
			}

			cont, err := getFileContent(tt.args.path)
			if err != nil {
				t.Fatal(err)
			}

			if got := r.Resolve(cont, tt.args.path, 0, 15, make(map[string]ResolvedFile), false); !reflect.DeepEqual(prepareString(string(got)), prepareString(string(tt.want))) {
				t.Errorf("Resolve() = %v, want = %v", prepareString(string(got)), prepareString(string(tt.want)))
			}
		})
	}
}

// when using the key 'include_vars', the resolver will search for the file inside the folder 'current_path/vars' and then in the 'current_path'.
func TestResolver_Resolve_Ansible_Vars(t *testing.T) {
	err := test.ChangeCurrentDir("kics")
	if err != nil {
		t.Fatal(err)
	}
	type fields struct {
		*Resolver
	}
	type args struct {
		path string
	}
	tests := []struct {
		name   string
		fields fields
		args   args
		want   []byte
	}{
		{
			name: "resolve ansible vars when vars folder is present",
			fields: fields{
				Resolver: NewResolver(yaml.Unmarshal, yaml.Marshal, []string{".yml", ".yaml"}),
			},
			args: args{
				path: filepath.ToSlash("test/fixtures/resolve_ansible_vars_with_vars_folder/main.yml"),
			},
			want: []byte(
				`-hosts:localhosttasks:-name:Includetask.ymlansible.builtin.include_tasks:-name:Addvariablesansible.builtin.include_vars:world:"World"-name:Printvariablefrommain.ymldebug:msg:"Hello{{world}}"-name:Includetask.ymlagainansible.builtin.include_tasks:-name:Addvariablesansible.builtin.include_vars:world:"World"-name:Printvariablefrommain.ymldebug:msg:"Hello{{world}}"`,
			),
		},
		{
			name: "resolve ansible vars when vars folder is not present",
			fields: fields{
				Resolver: NewResolver(yaml.Unmarshal, yaml.Marshal, []string{".yml", ".yaml"}),
			},
			args: args{
				path: filepath.ToSlash("test/fixtures/resolve_ansible_vars_without_vars_folder/main.yml"),
			},
			want: []byte(
				`-hosts:localhosttasks:-name:Includetask.ymlansible.builtin.include_tasks:-name:Addvariablesinclude_vars:world:"World"-name:Printvariablefrommain.ymldebug:msg:"Hello{{world}}"-name:Includetask.ymlagainansible.builtin.include_tasks:-name:Addvariablesinclude_vars:world:"World"-name:Printvariablefrommain.ymldebug:msg:"Hello{{world}}"`,
			),
		},
	}
	for _, tt := range tests {
		t.Run(tt.name, func(t *testing.T) {
			r := &Resolver{
				unmarshler:    tt.fields.unmarshler,
				marshler:      tt.fields.marshler,
				ResolvedFiles: tt.fields.ResolvedFiles,
				Extension:     tt.fields.Extension,
			}

			cont, err := getFileContent(tt.args.path)
			if err != nil {
				t.Fatal(err)
			}

			if got := r.Resolve(cont, tt.args.path, 0, 15, make(map[string]ResolvedFile), false); !reflect.DeepEqual(prepareString(string(got)), prepareString(string(tt.want))) {
				t.Errorf("Resolve() = %v, want = %v", prepareString(string(got)), prepareString(string(tt.want)))
			}
		})
	}
}

func Test_IsOpenApi(t *testing.T) {
	err := test.ChangeCurrentDir("kics")
	if err != nil {
		t.Fatal(err)
	}

	tests := []struct {
		name string
		path string
		want bool
	}{
		{
			name: "yaml Open Api",
			path: "test/fixtures/resolve_references/swagger.yaml",
			want: true,
		},
		{
			name: "json Open Api",
			path: "test/fixtures/resolve_references_json/scan-2files.json",
			want: true,
		},
		{
			name: "yml not Open Api",
			path: "test/fixtures/resolve_references/paths/users/user.yaml",
			want: false,
		},
		{
			name: "json not Open Api",
			path: "test/fixtures/resolve_references_json/definitions.json",
			want: false,
		},
	}

	for _, tt := range tests {
		t.Run(tt.name, func(t *testing.T) {
			cont, err := getFileContent(tt.path)
			require.NoError(t, err)
			got := isOpenAPI(cont)
			assert.Equal(t, tt.want, got, fmt.Sprintf("Error: %s", tt.name))
		})
	}
}

func getFileContent(path string) ([]byte, error) {
	_, err := os.Stat(path)
	if err != nil {
		return nil, err
	}

	return ioutil.ReadFile(path)
}

func prepareString(content string) string {
	content = strings.Replace(content, "\n", "", -1)
	content = strings.Replace(content, "\t", "", -1)
	content = strings.Replace(content, "\r", "", -1)
	content = strings.Replace(content, " ", "", -1)
	return content
}<|MERGE_RESOLUTION|>--- conflicted
+++ resolved
@@ -2,23 +2,21 @@
 
 import (
 	"encoding/json"
+	"errors"
 	"fmt"
-	"io/ioutil"
+	"io"
 	"os"
 	"path/filepath"
-	"reflect"
+	"regexp"
+	"strconv"
 	"strings"
-	"testing"
-
-<<<<<<< HEAD
-	"github.com/stretchr/testify/assert"
-	"github.com/stretchr/testify/require"
-
-	"github.com/Checkmarx/kics/test"
-=======
-	"github.com/Checkmarx/kics/v2/test"
->>>>>>> 6a5eadfe
+
+	"github.com/Checkmarx/kics/v2/pkg/analyzer"
 	"gopkg.in/yaml.v3"
+
+	"github.com/Checkmarx/kics/v2/pkg/model"
+	"github.com/Checkmarx/kics/v2/pkg/utils"
+	"github.com/rs/zerolog/log"
 )
 
 func TestResolver_Resolve_With_ResolveReferences(t *testing.T) {
