package file

import (
	"encoding/json"
	"errors"
	"fmt"
	"io"
	"os"
	"path/filepath"
	"regexp"
	"strconv"
	"strings"

<<<<<<< HEAD
	"github.com/Checkmarx/kics/pkg/analyzer"
=======
	"github.com/Checkmarx/kics/v2/internal/constants"
	"github.com/Checkmarx/kics/v2/pkg/analyzer"
>>>>>>> 6a5eadfe
	"gopkg.in/yaml.v3"

	"github.com/Checkmarx/kics/v2/pkg/model"
	"github.com/Checkmarx/kics/v2/pkg/utils"
	"github.com/rs/zerolog/log"
)

// ResolvedFile - used for caching the already resolved files
type ResolvedFile struct {
	fileContent        []byte
	resolvedFileObject any
}

// Resolver - replace or modifies in-memory content before parsing
type Resolver struct {
	unmarshler    func(fileContent []byte, v any) error
	marshler      func(v any) ([]byte, error)
	ResolvedFiles map[string]model.ResolvedFile
	Extension     []string
}

// NewResolver returns a new Resolver
func NewResolver(
	unmarshler func(fileContent []byte, v any) error,
	marshler func(v any) ([]byte, error),
	ext []string) *Resolver {
	return &Resolver{
		unmarshler:    unmarshler,
		marshler:      marshler,
		ResolvedFiles: make(map[string]model.ResolvedFile),
		Extension:     ext,
	}
}

func isOpenAPI(fileContent []byte) bool {
	regexToRun :=
		[]*regexp.Regexp{analyzer.OpenAPIRegexInfo,
			analyzer.OpenAPIRegexPath,
			analyzer.OpenAPIRegex}
	for _, regex := range regexToRun {
		if !regex.Match(fileContent) {
			return false
		}
	}
	return true
}

// Resolve - replace or modifies in-memory content before parsing
func (r *Resolver) Resolve(fileContent []byte, path string,
	resolveCount, maxResolverDepth int, resolvedFilesCache map[string]ResolvedFile,
	resolveReferences bool) []byte {
	// handle panic during resolve process
	defer func() {
		if r := recover(); r != nil {
			err := fmt.Errorf("panic: %v", r)
			log.Err(err).Msg("Recovered from panic during resolve of file " + path)
		}
	}()

	if !resolveReferences && isOpenAPI(fileContent) {
		return fileContent
	}

	if utils.Contains(filepath.Ext(path), []string{".yml", ".yaml"}) {
		return r.yamlResolve(fileContent, path, resolveCount, maxResolverDepth, resolvedFilesCache, resolveReferences)
	}
	var obj any
	err := r.unmarshler(fileContent, &obj)
	if err != nil {
		return fileContent
	}

	// resolve the paths
	obj, _ = r.walk(fileContent, obj, obj, path, resolveCount, maxResolverDepth, resolvedFilesCache, false, resolveReferences)

	b, err := json.MarshalIndent(obj, "", "")
	if err == nil {
		return b
	}

	return fileContent
}

func (r *Resolver) walk(
	originalFileContent []byte,
	fullObject interface{},
	value any,
	path string,
	resolveCount, maxResolverDepth int,
	resolvedFilesCache map[string]ResolvedFile,
	refBool, resolveReferences bool) (any, bool) {
	// go over the value and replace paths with the real content
	switch typedValue := value.(type) {
	case string:
		if filepath.Base(path) != typedValue {
			return r.resolvePath(
				originalFileContent, fullObject, typedValue, path, resolveCount,
				maxResolverDepth, resolvedFilesCache, refBool, resolveReferences)
		}
		return value, false
	case []any:
		for i, v := range typedValue {
			typedValue[i], _ = r.walk(
				originalFileContent, fullObject, v, path, resolveCount,
				maxResolverDepth, resolvedFilesCache, refBool, resolveReferences)
		}
		return typedValue, false
	case map[string]any:
		return r.handleMap(
			originalFileContent, fullObject, typedValue, path, resolveCount,
			maxResolverDepth, resolvedFilesCache, resolveReferences)
	default:
		return value, false
	}
}

func (r *Resolver) handleMap(
	originalFileContent []byte,
	fullObject interface{},
	value map[string]interface{},
	path string,
	resolveCount, maxResolverDepth int,
	resolvedFilesCache map[string]ResolvedFile,
	resolveReferences bool,
) (any, bool) {
	for k, v := range value {
		isRef := strings.Contains(strings.ToLower(k), "$ref")
		val, res := r.walk(originalFileContent, fullObject, v, path, resolveCount, maxResolverDepth, resolvedFilesCache, isRef, resolveReferences)
		// check if it is a ref then add new details
		if valMap, ok := val.(map[string]interface{}); (ok || !res) && isRef {
			// Create RefMetadata and add it to the resolved value map
			if valMap == nil {
				valMap = make(map[string]interface{})
			}
			valMap["RefMetadata"] = make(map[string]interface{})
			valMap["RefMetadata"].(map[string]interface{})["$ref"] = v
			valMap["RefMetadata"].(map[string]interface{})["alone"] = len(value) == 1
			return valMap, false
		}
		if isRef && res {
			return val, false
		}
		value[k] = val
	}
	return value, false
}

func (r *Resolver) yamlResolve(fileContent []byte, path string,
	resolveCount, maxResolverDepth int, resolvedFilesCache map[string]ResolvedFile,
	resolveReferences bool) []byte {
	var obj yaml.Node
	err := r.unmarshler(fileContent, &obj)
	if err != nil {
		return fileContent
	}

	fullObjectCopy := obj

	// resolve the paths
	obj, _ = r.yamlWalk(
		fileContent, &fullObjectCopy, &obj, path, resolveCount,
		maxResolverDepth, resolvedFilesCache, false, resolveReferences, false)

	if obj.Kind == 1 && len(obj.Content) == 1 {
		obj = *obj.Content[0]
	}

	b, err := r.marshler(obj)
	if err != nil {
		return fileContent
	}

	return b
}

func (r *Resolver) yamlWalk(
	originalFileContent []byte,
	fullObject *yaml.Node,
	value *yaml.Node,
	path string,
	resolveCount, maxResolverDepth int,
	resolvedFilesCache map[string]ResolvedFile,
	refBool, resolveReferences, ansibleVars bool) (yaml.Node, bool) {
	// go over the value and replace paths with the real content
	switch value.Kind {
	case yaml.ScalarNode:
		if filepath.Base(path) != value.Value {
			return r.resolveYamlPath(originalFileContent, fullObject,
				value, path,
				resolveCount, maxResolverDepth, resolvedFilesCache,
				refBool, resolveReferences, ansibleVars)
		}
		return *value, false
	default:
		refBool := false
		ansibleVars := false
		for i := range value.Content {
			if i >= 1 {
				refBool = strings.Contains(value.Content[i-1].Value, "$ref")
				ansibleVars = strings.Contains(value.Content[i-1].Value, "include_vars")
			}
			resolved, ok := r.yamlWalk(originalFileContent, fullObject,
				value.Content[i], path,
				resolveCount, maxResolverDepth, resolvedFilesCache,
				refBool, resolveReferences, ansibleVars)

			if i >= 1 && refBool && (resolved.Kind == yaml.MappingNode || !ok) {
				// Create RefMetadata and add it to yaml Node
				if !ok {
					resolved = yaml.Node{
						Kind: yaml.MappingNode,
					}
				}
				originalValueNode := &yaml.Node{
					Kind:  yaml.ScalarNode,
					Value: "$ref",
				}
				refAloneKeyNode := &yaml.Node{
					Kind:  yaml.ScalarNode,
					Value: "alone",
				}
				refAloneValueNode := &yaml.Node{
					Kind:  yaml.ScalarNode,
					Value: strconv.FormatBool(len(value.Content) == 2),
				}
				refMetadataKeyNode := &yaml.Node{
					Kind:  yaml.ScalarNode,
					Value: "RefMetadata",
				}
				refMetadataValueNode := &yaml.Node{
					Kind: yaml.MappingNode,
				}
				refMetadataValueNode.Content = append(refMetadataValueNode.Content,
					originalValueNode, value.Content[i], refAloneKeyNode, refAloneValueNode)
				resolved.Content = append(resolved.Content, refMetadataKeyNode, refMetadataValueNode)

				return resolved, false
			}
			value.Content[i] = &resolved
		}
		return *value, false
	}
}

// isPath returns true if the value is a valid path
func (r *Resolver) resolveYamlPath(
	originalFileContent []byte,
	fullObject *yaml.Node,
	v *yaml.Node,
	filePath string,
	resolveCount, maxResolverDepth int,
	resolvedFilesCache map[string]ResolvedFile,
	refBool, resolveReferences, ansibleVars bool) (yaml.Node, bool) {
	value := v.Value
	if resolveCount >= maxResolverDepth || (strings.HasPrefix(value, "#") && !refBool) || (value == "#" && refBool) {
		return *v, false
	}
	var splitPath []string
	var obj *yaml.Node
	sameFileResolve := false
	if strings.HasPrefix(value, "#") { // same file resolve
		sameFileResolve = true
		path := filePath + value
		splitPath = strings.Split(path, "#") // splitting by removing the section to look for in the file
		obj = fullObject
	} else { // external file resolve
		value = checkServerlessFileReference(value)

		exists, path, onlyFilePath, filename := findFilePath(filepath.Dir(filePath), value, ansibleVars, r.Extension)
		if !exists {
			return *v, false
		}

		// Check if file has already been resolved, if not resolve it and save it for future references
		if _, ok := resolvedFilesCache[filename]; !ok {
			if ret, isError := r.resolveFile(
				value, onlyFilePath, resolveCount, maxResolverDepth,
				resolvedFilesCache, true, resolveReferences); isError {
				if retYaml, yamlNode := ret.(yaml.Node); yamlNode {
					return retYaml, false
				} else {
					return *v, false
				}
			}
		}

		r.ResolvedFiles[getPathFromString(value)] = model.ResolvedFile{
			Content:      resolvedFilesCache[filename].fileContent,
			Path:         path,
			LinesContent: utils.SplitLines(string(resolvedFilesCache[filename].fileContent)),
		}

		node, _ := resolvedFilesCache[filename].resolvedFileObject.(yaml.Node)
		obj = &node

		if strings.Contains(strings.ToLower(value), "!ref") { // Cloudformation !Ref check
			return *obj, false
		}
		if !strings.Contains(path, "#") {
			return *obj, true
		}
	}

	return r.returnResolveYamlPathValue(splitPath, sameFileResolve, filePath, originalFileContent, obj, v)
}

func (r *Resolver) returnResolveYamlPathValue(
	splitPath []string,
	sameFileResolve bool,
	filePath string,
	originalFileContent []byte,
	obj, v *yaml.Node) (yaml.Node, bool) {
	if len(splitPath) > 1 {
		if sameFileResolve {
			r.ResolvedFiles[filePath] = model.ResolvedFile{
				Content:      originalFileContent,
				Path:         filePath,
				LinesContent: utils.SplitLines(string(originalFileContent)),
			}
		}
		section, err := findSectionYaml(obj, splitPath[1])
		// Check if there was an error finding the section or if the reference is circular
		if err == nil && !checkIfCircularYaml(v.Value, &section) {
			return section, true
		}
	}
	return *v, false
}

func (r *Resolver) resolveFile(
	value string,
	filePath string,
	resolveCount, maxResolverDepth int,
	resolvedFilesCache map[string]ResolvedFile,
	yamlResolve, resolveReferences bool) (any, bool) {
	// open the file with the content to replace
	file, err := os.Open(filepath.Clean(filePath))
	if err != nil {
		return value, true
	}

	defer func(file *os.File) {
		err = file.Close()
		if err != nil {
			log.Err(err).Msgf("failed to close resolved file: %s", filePath)
		}
	}(file)
	// read the content
	fileContent, _ := io.ReadAll(file)

	resolvedFile := r.Resolve(fileContent, filePath, resolveCount+1, maxResolverDepth, resolvedFilesCache, resolveReferences)

	if yamlResolve {
		var obj yaml.Node

		err = r.unmarshler(resolvedFile, &obj) // parse the content
		if err != nil {
			return value, true
		}

		if obj.Kind == 1 && len(obj.Content) == 1 {
			obj = *obj.Content[0]
		}

		resolvedFilesCache[filePath] = ResolvedFile{fileContent, obj}
	} else {
		var obj any
		err = r.unmarshler(resolvedFile, &obj) // parse the content
		if err != nil {
			return value, true
		}

		resolvedFilesCache[filePath] = ResolvedFile{fileContent, obj}
	}

	return nil, false
}

func getPathFromString(path string) string {
	lastIndex := strings.LastIndex(path, "#")
	if lastIndex == -1 {
		return path
	}
	return path[:lastIndex]
}

// isPath returns true if the value is a valid path
func (r *Resolver) resolvePath(
	originalFileContent []byte,
	fullObject interface{},
	value, filePath string,
	resolveCount, maxResolverDepth int,
	resolvedFilesCache map[string]ResolvedFile,
	refBool bool, resolveReferences bool) (any, bool) {
	if resolveCount >= maxResolverDepth || (strings.HasPrefix(value, "#") && !refBool) || (value == "#" && refBool) {
		return value, false
	}
	var splitPath []string
	var obj any
	sameFileResolve := false
	if strings.HasPrefix(value, "#") { // same file resolve
		sameFileResolve = true
		path := filePath + value
		splitPath = strings.Split(path, "#") // splitting by removing the section to look for in the file
		obj = fullObject
	} else { // external file resolve
		path := filepath.Join(filepath.Dir(filePath), value)
		splitPath = strings.Split(path, "#") // splitting by removing the section to look for in the file

		// index 0 contains the path of the file while the other indexes contain the sections (e.g. path = "./definitions.json#User/schema")
		onlyFilePath := splitPath[0]
		_, err := os.Stat(onlyFilePath)

		if err != nil || !contains(filepath.Ext(onlyFilePath), r.Extension) {
			return value, false
		}

		// Check if file has already been resolved, if not resolve it and save it for future references
		if _, ok := resolvedFilesCache[onlyFilePath]; !ok {
			if ret, isError := r.resolveFile(
				value, onlyFilePath, resolveCount, maxResolverDepth,
				resolvedFilesCache, false, resolveReferences); isError {
				return ret, false
			}
		}

		r.ResolvedFiles[getPathFromString(value)] = model.ResolvedFile{
			Content:      resolvedFilesCache[onlyFilePath].fileContent,
			Path:         path,
			LinesContent: utils.SplitLines(string(resolvedFilesCache[onlyFilePath].fileContent)),
		}

		obj = resolvedFilesCache[onlyFilePath].resolvedFileObject

		// Cloudformation !Ref check
		if strings.Contains(strings.ToLower(value), "!ref") || len(splitPath) == 1 {
			return obj, false
		}
	}
	return r.resolvePathReturnValue(value, filePath, splitPath, sameFileResolve, originalFileContent, obj)
}

func (r *Resolver) resolvePathReturnValue(
	value, filePath string,
	splitPath []string,
	sameFileResolve bool,
	originalFileContent []byte,
	obj any) (any, bool) {
	if len(splitPath) > 1 {
		if sameFileResolve {
			r.ResolvedFiles[filePath] = model.ResolvedFile{
				Content:      originalFileContent,
				Path:         filePath,
				LinesContent: utils.SplitLines(string(originalFileContent)),
			}
		}
		section, err := findSection(obj, splitPath[1])
		// Check if there was an error finding the section or if the reference is circular
		if err != nil || checkIfCircular(value, section) {
			return value, false
		}
		if sectionMap, ok := section.(map[string]interface{}); ok {
			newSectionMap := make(map[string]interface{})
			for k, v := range sectionMap {
				newSectionMap[k] = v
			}
			section = newSectionMap
		}

		return section, true
	}
	return value, false
}

func findSectionYaml(object *yaml.Node, sectionsString string) (yaml.Node, error) {
	object = object.Content[0]
	sectionsString = strings.ReplaceAll(sectionsString, "\\", "/")
	sections := strings.Split(sectionsString[1:], "/")
	for _, section := range sections {
		found := false
		for index, node := range object.Content {
			if node.Value == section {
				object = object.Content[index+1]
				found = true
				break
			}
		}
		if !found {
			return *object, errors.New("section not present in file")
		}
	}
	return *object, nil
}

func checkIfCircularYaml(circularValue string, yamlSection *yaml.Node) bool {
	if len(yamlSection.Content) == 0 {
		return false
	}
	for index := 0; index < len(yamlSection.Content)-1; index += 1 {
		// if there is a reference to the same value that was resolved it is a circular definition
		if yamlSection.Content[index].Value == "$ref" && yamlSection.Content[index+1].Value == circularValue {
			return true
		} else if checkIfCircularYaml(circularValue, yamlSection.Content[index]) {
			return true
		}
	}
	return checkIfCircularYaml(circularValue, yamlSection.Content[len(yamlSection.Content)-1])
}

func findSection(object interface{}, sectionsString string) (interface{}, error) {
	sectionsString = strings.ReplaceAll(sectionsString, "\\", "/")
	sections := strings.Split(sectionsString[1:], "/")
	for _, section := range sections {
		if sectionObjectTemp, ok := object.(map[string]interface{}); ok {
			if sectionObject, ok := sectionObjectTemp[section]; ok {
				object = sectionObject
			} else {
				return object, errors.New("section not present in file")
			}
		} else {
			return object, errors.New("section not of map type")
		}
	}
	return object, nil
}

func checkIfCircular(circularValue string, section interface{}) bool {
	sectionAsMap, okMap := section.(map[string]interface{})
	sectionAsList, okList := section.([]interface{})
	if !okList && !okMap {
		return false
	}
	if okMap {
		for key, val := range sectionAsMap {
			// if there is a reference to the same value that was resolved it is a circular definition
			if key == "$ref" && val == circularValue {
				return true
			} else if checkIfCircular(circularValue, val) {
				return true
			}
		}
	} else {
		for _, listSection := range sectionAsList {
			if checkIfCircular(circularValue, listSection) {
				return true
			}
		}
	}
	return false
}

func contains(elem string, list []string) bool {
	for _, e := range list {
		if elem == e {
			return true
		}
	}
	return false
}

func checkServerlessFileReference(value string) string {
	re := regexp.MustCompile(`^\${file\((.*\.(yaml|yml))\)}$`)
	matches := re.FindStringSubmatch(value)
	if len(matches) > 1 {
		return matches[1]
	}
	return value
}

func findFilePath(
	folderPath, filename string,
	ansibleVars bool,
	extensions []string) (exists bool, path, onlyFilePath, cleanFilePath string) {
	path = filepath.Join(folderPath, filename)
	if ansibleVars {
		if exists, ansibleVarsPath := findAnsibleVarsPath(folderPath, filename); !exists {
			return false, "", "", ""
		} else {
			path = ansibleVarsPath
		}
	} else if _, err := os.Stat(path); err != nil {
		return false, "", "", ""
	}

	if !contains(filepath.Ext(path), extensions) {
		return false, "", "", ""
	}

	onlyFilePath = getPathFromString(path)
	return true, path, onlyFilePath, filepath.Clean(onlyFilePath)
}

func findAnsibleVarsPath(folderPath, filename string) (exists bool, ansibleVarsPath string) {
	possiblePaths := []string{
		filepath.Join(folderPath, "vars", filename),
		filepath.Join(folderPath, filename),
	}

	for _, path := range possiblePaths {
		if _, err := os.Stat(path); err == nil {
			return true, path
		}
	}

	return false, ""
}<|MERGE_RESOLUTION|>--- conflicted
+++ resolved
@@ -2,26 +2,18 @@
 
 import (
 	"encoding/json"
-	"errors"
 	"fmt"
-	"io"
+	"github.com/stretchr/testify/assert"
+	"github.com/stretchr/testify/require"
+	"io/ioutil"
 	"os"
 	"path/filepath"
-	"regexp"
-	"strconv"
+	"reflect"
 	"strings"
-
-<<<<<<< HEAD
-	"github.com/Checkmarx/kics/pkg/analyzer"
-=======
-	"github.com/Checkmarx/kics/v2/internal/constants"
-	"github.com/Checkmarx/kics/v2/pkg/analyzer"
->>>>>>> 6a5eadfe
+	"testing"
+
+	"github.com/Checkmarx/kics/v2/test"
 	"gopkg.in/yaml.v3"
-
-	"github.com/Checkmarx/kics/v2/pkg/model"
-	"github.com/Checkmarx/kics/v2/pkg/utils"
-	"github.com/rs/zerolog/log"
 )
 
 // ResolvedFile - used for caching the already resolved files
