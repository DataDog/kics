--- conflicted
+++ resolved
@@ -68,15 +68,9 @@
 	// resolve the paths
 	obj, _ = r.walk(fileContent, obj, obj, path, resolveCount, resolvedFilesCache, false)
 
-<<<<<<< HEAD
 	b, err := json.MarshalIndent(obj, "", "")
-	if err != nil {
-		return fileContent
-=======
-	b, err := r.marshler(obj)
 	if err == nil {
 		return b
->>>>>>> 8e2b2c5e
 	}
 
 	return fileContent
