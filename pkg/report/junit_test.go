--- conflicted
+++ resolved
@@ -25,19 +25,19 @@
 	},
 	{
 		caseTest: jsonCaseTest{
-<<<<<<< HEAD
 			summary:  test.SummaryMockCritical,
 			path:     "./testdir",
 			filename: "test2",
 		},
 		expectedResult: test.SummaryMockCritical,
-=======
+	},
+	{
+		caseTest: jsonCaseTest{
 			summary:  test.SummaryMockCWE,
 			path:     "./testdir",
-			filename: "test2",
+			filename: "test3",
 		},
 		expectedResult: test.SummaryMockCWE,
->>>>>>> ca216267
 	},
 }
 
