--- conflicted
+++ resolved
@@ -31,19 +31,20 @@
 			wantErr: false,
 		},
 		{
-<<<<<<< HEAD
+			name: "Test PrintSonarQubeReport with cwe field",
+			args: args{
+				path:     "./testdir",
+				filename: "testout2",
+				body:     test.SummaryMockCWE,
+			},
+			wantErr: false,
+		},
+		{
 			name: "Test PrintSonarQubeReport Critical Severity",
 			args: args{
 				path:     "./testdir",
 				filename: "testout2",
 				body:     test.SummaryMockCritical,
-=======
-			name: "Test PrintSonarQubeReport with cwe field",
-			args: args{
-				path:     "./testdir",
-				filename: "testout2",
-				body:     test.SummaryMockCWE,
->>>>>>> ca216267
 			},
 			wantErr: false,
 		},
