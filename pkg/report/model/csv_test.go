--- conflicted
+++ resolved
@@ -55,23 +55,6 @@
 			},
 		},
 		{
-<<<<<<< HEAD
-			name:    "build csv report critical",
-			summary: test.SummaryMockCritical,
-			want: []CSVReport{
-				{
-					QueryName:                   "AmazonMQ Broker Encryption Disabled",
-					QueryID:                     "316278b3-87ac-444c-8f8f-a733a28da609",
-					Severity:                    model.SeverityCritical,
-					DescriptionID:               "c5d562d9",
-					Description:                 "AmazonMQ Broker should have Encryption Options defined",
-					CloudProvider:               "AWS",
-					CISDescriptionIDFormatted:   "testCISID",
-					CISDescriptionTitle:         "testCISTitle",
-					CISDescriptionTextFormatted: "testCISDescription",
-					FileName:                    "test/fixtures/test_critical_custom_queries/amazon_mq_broker_encryption_disabled/test/positive1.yaml",
-					Line:                        6,
-=======
 			name:    "build csv report cwe field complete",
 			summary: test.SummaryMockCWE,
 			want: []CSVReport{
@@ -87,14 +70,11 @@
 					CISDescriptionTextFormatted: "testCISDescription",
 					FileName:                    "positive.tf",
 					Line:                        30,
->>>>>>> ca216267
 					IssueType:                   "MissingAttribute",
 					SearchKey:                   "aws_alb_listener[front_end].default_action.redirect",
 					ExpectedValue:               "'default_action.redirect.protocol' is equal 'HTTPS'",
 					ActualValue:                 "'default_action.redirect.protocol' is missing",
 				},
-<<<<<<< HEAD
-=======
 				{
 					QueryName:                   "AMI Not Encrypted",
 					QueryID:                     "97707503-a22c-4cd7-b7c0-f088fa7cf830",
@@ -112,7 +92,28 @@
 					ExpectedValue:               "'default_action.redirect.protocol' is equal 'HTTPS'",
 					ActualValue:                 "'default_action.redirect.protocol' is equal 'HTTP'",
 				},
->>>>>>> ca216267
+			},
+		},
+		{
+			name:    "build csv report critical",
+			summary: test.SummaryMockCritical,
+			want: []CSVReport{
+				{
+					QueryName:                   "AmazonMQ Broker Encryption Disabled",
+					QueryID:                     "316278b3-87ac-444c-8f8f-a733a28da609",
+					Severity:                    model.SeverityCritical,
+					DescriptionID:               "c5d562d9",
+					Description:                 "AmazonMQ Broker should have Encryption Options defined",
+					CloudProvider:               "AWS",
+					CISDescriptionIDFormatted:   "testCISID",
+					CISDescriptionTitle:         "testCISTitle",
+					CISDescriptionTextFormatted: "testCISDescription",
+					FileName:                    "test/fixtures/test_critical_custom_queries/amazon_mq_broker_encryption_disabled/test/positive1.yaml",
+					Line:                        6,
+					SearchKey:                   "aws_alb_listener[front_end].default_action.redirect",
+					ExpectedValue:               "'default_action.redirect.protocol' is equal 'HTTPS'",
+					ActualValue:                 "'default_action.redirect.protocol' is missing",
+				},
 			},
 		},
 	}
