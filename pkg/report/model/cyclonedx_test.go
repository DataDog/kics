--- conflicted
+++ resolved
@@ -59,15 +59,10 @@
 // TestBuildCycloneDxReport tests the BuildCycloneDxReport function
 func TestBuildCycloneDxReport(t *testing.T) {
 	var cycloneDx CycloneDxReport = initCycloneDxReport
-<<<<<<< HEAD
 	var cycloneDxCritical CycloneDxReport = initCycloneDxReport
-	var vulnsC1, vulnsC2 []Vulnerability
+	var cycloneDxCWE CycloneDxReport = initCycloneDxReport
+	var vulnsC1, vulnsC2, vulnsC3, vulnsC4 []Vulnerability
 	var positiveSha, negativeSha, criticalSha string
-=======
-	var cycloneDxCWE CycloneDxReport = initCycloneDxReport
-	var vulnsC1, vulnsC2, vulnsC3 []Vulnerability
-	var positiveSha, negativeSha string
->>>>>>> ca216267
 
 	var sha256TestMap = map[string]map[string]string{
 		"positive": {
@@ -159,21 +154,36 @@
 	}
 
 	v4 := Vulnerability{
-<<<<<<< HEAD
-		Ref: fmt.Sprintf("pkg:generic/../../../test/fixtures/test_critical_custom_queries/amazon_mq_broker_encryption_disabled/test/positive1.yaml@0.0.0-%v316278b3-87ac-444c-8f8f-a733a28da609", criticalSha[0:12]),
-		ID:  "316278b3-87ac-444c-8f8f-a733a28da609",
-=======
 		Ref: fmt.Sprintf("pkg:generic/../../../assets/queries/terraform/aws/guardduty_detector_disabled/test/negative.tf@0.0.0-%s704dadd3-54fc-48ac-b6a0-02f170011473", negativeSha[0:12]),
 		ID:  "704dadd3-54fc-48ac-b6a0-02f170011473",
 		CWE: "22",
->>>>>>> ca216267
-		Source: Source{
-			Name: "KICS",
-			URL:  "https://kics.io/",
-		},
-		Ratings: []Rating{
-			{
-<<<<<<< HEAD
+		Source: Source{
+			Name: "KICS",
+			URL:  "https://kics.io/",
+		},
+		Ratings: []Rating{
+			{
+				Severity: "Medium",
+				Method:   "Other",
+			},
+		},
+		Description: "[Terraform].[GuardDuty Detector Disabled]: Make sure that Amazon GuardDuty is Enabled",
+		Recommendations: []Recommendation{
+			{
+				Recommendation: "Problem found in line 2. Expected value: GuardDuty Detector should be Enabled. Actual value: GuardDuty Detector is not Enabled.",
+			},
+		},
+	}
+
+	v5 := Vulnerability{
+		Ref: fmt.Sprintf("pkg:generic/../../../test/fixtures/test_critical_custom_queries/amazon_mq_broker_encryption_disabled/test/positive1.yaml@0.0.0-%v316278b3-87ac-444c-8f8f-a733a28da609", criticalSha[0:12]),
+		ID:  "316278b3-87ac-444c-8f8f-a733a28da609",
+		Source: Source{
+			Name: "KICS",
+			URL:  "https://kics.io/",
+		},
+		Ratings: []Rating{
+			{
 				Severity: "Critical",
 				Method:   "Other",
 			},
@@ -186,9 +196,9 @@
 		},
 	}
 
-	vulnsC3 := []Vulnerability{v4}
-
-	c3 := Component{
+	vulnsC4 = append(vulnsC4, v5)
+
+	c4 := Component{
 		Type:    "file",
 		BomRef:  fmt.Sprintf("pkg:generic/../../../test/fixtures/test_critical_custom_queries/amazon_mq_broker_encryption_disabled/test/positive1.yaml@0.0.0-%v", criticalSha[0:12]),
 		Name:    "../../../test/fixtures/test_critical_custom_queries/amazon_mq_broker_encryption_disabled/test/positive1.yaml",
@@ -200,23 +210,9 @@
 				Content: criticalSha,
 			},
 		},
-		Vulnerabilities: vulnsC3,
-	}
-
-=======
-				Severity: "Medium",
-				Method:   "Other",
-			},
-		},
-		Description: "[Terraform].[GuardDuty Detector Disabled]: Make sure that Amazon GuardDuty is Enabled",
-		Recommendations: []Recommendation{
-			{
-				Recommendation: "Problem found in line 2. Expected value: GuardDuty Detector should be Enabled. Actual value: GuardDuty Detector is not Enabled.",
-			},
-		},
-	}
-
->>>>>>> ca216267
+		Vulnerabilities: vulnsC4,
+	}
+
 	vulnsC1 = append(vulnsC1, v1)
 	vulnsC1 = append(vulnsC1, v2)
 
@@ -271,11 +267,8 @@
 
 	cycloneDx.Components.Components = append(cycloneDx.Components.Components, c2)
 	cycloneDx.Components.Components = append(cycloneDx.Components.Components, c1)
-<<<<<<< HEAD
 	cycloneDxCritical.Components.Components = append(cycloneDxCritical.Components.Components, c3)
-=======
-	cycloneDxCWE.Components.Components = append(cycloneDxCWE.Components.Components, c3)
->>>>>>> ca216267
+	cycloneDxCWE.Components.Components = append(cycloneDxCWE.Components.Components, c4)
 
 	filePaths := make(map[string]string)
 
@@ -304,21 +297,20 @@
 			want: &cycloneDx,
 		},
 		{
-<<<<<<< HEAD
 			name: "Build CycloneDX report with critical severity",
 			args: args{
 				summary:   &test.SummaryMockCritical,
 				filePaths: map[string]string{file3: file3},
 			},
 			want: &cycloneDxCritical,
-=======
+		},
+		{
 			name: "Build CycloneDX report with cwe field complete",
 			args: args{
 				summary:   &test.ExampleSummaryMockCWE,
 				filePaths: map[string]string{file2: file2},
 			},
 			want: &cycloneDxCWE,
->>>>>>> ca216267
 		},
 	}
 	for _, tt := range tests {
@@ -331,10 +323,6 @@
 			}
 			got := BuildCycloneDxReport(tt.args.summary, tt.args.filePaths)
 			got.SerialNumber = "urn:uuid:" // set to "urn:uuid:" because it will be different for every report
-<<<<<<< HEAD
-
-=======
->>>>>>> ca216267
 			assert.Equal(t, len(got.Components.Components), len(tt.want.Components.Components), "Comparing number of components")
 			for idx := range got.Components.Components {
 				assert.Equal(t, got.Components.Components[idx].BomRef, tt.want.Components.Components[idx].BomRef, "Comparing BomRef of components")
