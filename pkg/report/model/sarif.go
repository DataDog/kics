--- conflicted
+++ resolved
@@ -641,30 +641,11 @@
 
 			resourceLocation := vulnerability.ResourceLocation
 
-<<<<<<< HEAD
-			if resourceLocation.ResourceStart.Line < 1 {
-				resourceLocation.ResourceStart.Line = 1
-			}
-			if resourceLocation.ResourceEnd.Line < 1 {
-				resourceLocation.ResourceEnd.Line = resourceLocation.ResourceStart.Line
-			}
-			if resourceLocation.ResourceStart.Col < 1 {
-				resourceLocation.ResourceStart.Col = 1
-			}
-			if resourceLocation.ResourceEnd.Col < 1 {
-				resourceLocation.ResourceEnd.Col = resourceLocation.ResourceStart.Col
-			}
-
-			startLocation := sarifResourceLocation{
-				Line: resourceLocation.ResourceStart.Line,
-				Col:  resourceLocation.ResourceStart.Col,
-=======
 			if resourceLocation.Start.Line < 1 {
 				resourceLocation.Start.Line = 1
 			}
 			if resourceLocation.End.Line < 1 {
 				resourceLocation.End.Line = resourceLocation.Start.Line
->>>>>>> d540ccc5
 			}
 			if resourceLocation.Start.Col < 1 {
 				resourceLocation.Start.Col = 1
@@ -808,264 +789,4 @@
 		runTypeRelatedInfo = time.Now().Format("2006/01/02")
 	}
 	return StringToHash(fmt.Sprintf("%s|%s|%s|%s|%d|%s", sciInfo.RunType, runTypeRelatedInfo, sciInfo.RepositoryCommitInfo.RepositoryUrl, filePath, startLine, ruleId))
-<<<<<<< HEAD
-}
-
-func TransformToSarifFix(vuln model.VulnerableFile, startLocation sarifResourceLocation, endLocation sarifResourceLocation) (sarifFix, error) {
-	var insertedText string
-	fixStart := startLocation
-	fixEnd := endLocation
-
-	switch vuln.RemediationType {
-
-	case "replacement":
-		var patch map[string]string
-		err := json.Unmarshal([]byte(vuln.Remediation), &patch)
-		if err != nil {
-			return sarifFix{}, fmt.Errorf("invalid remediation format for replacement: %v", err)
-		}
-
-		before := strings.TrimSpace(patch["before"])
-		after := strings.TrimSpace(patch["after"])
-
-		re := regexp.MustCompile(`(?m)["']?(?P<key>\w+)["']?\s*[:=]\s*(?P<value>\[.*?\]|".*?"|true|false|\d+)[,]?\s*`)
-		matches := re.FindStringSubmatch(vuln.LineWithVulnerability)
-		if len(matches) < 3 {
-			return sarifFix{}, fmt.Errorf("could not parse key-value from line: %s", vuln.LineWithVulnerability)
-		}
-
-		key := strings.TrimSpace(matches[1])
-		value := strings.TrimSpace(matches[2])
-
-		if idx := strings.IndexAny(value, "#/"); idx != -1 {
-			value = strings.TrimSpace(value[:idx])
-		}
-
-		fullLine := key + " = " + value
-
-		normalizedFullLine := normalize(fullLine)
-		normalizedValue := normalize(value)
-
-		// Support multiple 'before' values separated by 'or'
-		normalizedAlternatives := []string{normalize(before)}
-		if strings.Contains(before, " or ") {
-			rawParts := strings.Split(before, " or ")
-			normalizedAlternatives = make([]string, 0, len(rawParts))
-			for _, part := range rawParts {
-				normalizedAlternatives = append(normalizedAlternatives, normalize(strings.TrimSpace(part)))
-			}
-		}
-
-		insertedText = ""
-		matched := false
-
-		for _, alt := range normalizedAlternatives {
-			altKey := ""
-			altValue := alt
-
-			if parts := strings.SplitN(alt, "=", 2); len(parts) == 2 {
-				altKey = normalize(strings.TrimSpace(parts[0]))
-				altValue = normalize(strings.TrimSpace(parts[1]))
-			} else {
-				altValue = normalize(alt)
-			}
-
-			if (alt == normalizedFullLine) ||
-				(altKey == normalize(key) && altValue == normalizedValue) ||
-				strings.Contains(normalizedValue, altValue) ||
-				strings.HasPrefix(normalizedValue, altValue) ||
-				strings.HasPrefix(altValue, normalizedValue) {
-				matched = true
-				break
-			}
-		}
-
-		// Block-style fallback (e.g., nested blocks like metadata_options)
-		if !matched && strings.Contains(normalize(before), "{") && strings.Contains(normalize(before), "=") {
-			reInner := regexp.MustCompile(`(?m)(\w+)\s*=\s*(".*?"|\[.*?\]|\S+)`)
-			for _, inner := range reInner.FindAllString(before, -1) {
-				n := normalize(inner)
-				for _, alt := range normalizedAlternatives {
-					if n == normalizedFullLine || n == normalizedValue || strings.Contains(normalizedFullLine, n) || strings.Contains(n, alt) {
-						matched = true
-						break
-					}
-				}
-				if matched {
-					break
-				}
-			}
-		}
-
-		// List-style fallback
-		if !matched && strings.HasPrefix(normalizedValue, "[") && strings.HasSuffix(normalizedValue, "]") {
-			listText := strings.Trim(normalizedValue, "[] ")
-			listItems := strings.Split(listText, ",")
-
-			newList := make([]string, 0, len(listItems))
-			replaced := false
-
-			// Pre-extract values from all alternatives (e.g., extract just "DISABLED" from "key = DISABLED")
-			normalizedAltValues := make([]string, 0, len(normalizedAlternatives))
-			for _, alt := range normalizedAlternatives {
-				parts := strings.SplitN(alt, "=", 2)
-				if len(parts) == 2 {
-					normalizedAltValues = append(normalizedAltValues, strings.TrimSpace(parts[1]))
-				} else {
-					normalizedAltValues = append(normalizedAltValues, strings.TrimSpace(alt))
-				}
-			}
-
-			for _, item := range listItems {
-				itemStripped := strings.TrimSpace(strings.Trim(item, `"`))
-				normOriginal := normalize(itemStripped)
-				replacedItem := false
-
-				for _, altVal := range normalizedAltValues {
-					normAltVal := normalize(altVal)
-
-					if normOriginal == normAltVal ||
-						strings.Contains(normOriginal, normAltVal) ||
-						strings.Contains(normAltVal, normOriginal) {
-						replaced = true
-						replacedItem = true
-						if strings.HasPrefix(item, `"`) && strings.HasSuffix(item, `"`) {
-							newList = append(newList, `"`+after+`"`)
-						} else {
-							newList = append(newList, after)
-						}
-						break
-					}
-				}
-
-				if !replacedItem {
-					newList = append(newList, item)
-				}
-			}
-
-			if replaced {
-				joined := "[" + strings.Join(newList, ", ") + "]"
-				insertedText = strings.Replace(vuln.LineWithVulnerability, value, joined, 1)
-				matched = true
-			} else {
-				// Check if the normalized list as a whole matches one of the alt values
-				for _, altVal := range normalizedAltValues {
-					if normalizedValue == normalize(altVal) {
-						matched = true
-						insertedText = vuln.LineWithVulnerability
-						break
-					}
-				}
-			}
-		}
-
-		if !matched {
-			return sarifFix{}, fmt.Errorf("line value '%s' does not match any of expected values '%s'", normalizedFullLine, strings.Join(normalizedAlternatives, " | "))
-		}
-
-		// Preserve quotes if necessary
-		wasQuoted := strings.HasPrefix(value, `"`) && strings.HasSuffix(value, `"`)
-		if wasQuoted && !(strings.HasPrefix(after, `"`) && strings.HasSuffix(after, `"`)) {
-			after = `"` + after + `"`
-		}
-
-		// Determine replacement range
-		idxs := re.FindStringSubmatchIndex(vuln.LineWithVulnerability)
-		if len(idxs) < 6 {
-			return sarifFix{}, fmt.Errorf("could not determine exact value location")
-		}
-
-		isFullLine := strings.Contains(after, "=")
-
-		if insertedText == "" {
-			if isFullLine {
-				insertedText = after
-			} else {
-				prefix := vuln.LineWithVulnerability[:idxs[4]]
-				suffix := vuln.LineWithVulnerability[idxs[5]:]
-				insertedText = prefix + after + suffix
-			}
-		}
-
-		fixStart = sarifResourceLocation{
-			Line: vuln.Line,
-			Col:  startLocation.Col,
-		}
-		fixEnd = sarifResourceLocation{
-			Line: vuln.Line,
-			Col:  len(vuln.LineWithVulnerability) + 1,
-		}
-
-	case "addition":
-		// Indent based on provided startLocation.Col
-		indent := strings.Repeat(" ", startLocation.Col-1)
-
-		// Support multiline remediation (e.g., blocks or nested maps)
-		remediationLines := strings.Split(vuln.Remediation, "\n")
-		for i, line := range remediationLines {
-			remediationLines[i] = indent + strings.TrimRight(line, "  ")
-		}
-		formattedRemediation := strings.Join(remediationLines, "\n")
-
-		// Indent the closing brace if one gets pushed by this insertion
-		closingBraceIndent := indent
-
-		// Final insertedText with leading newline and brace re-indent
-		insertedText = "\n" + formattedRemediation + "\n" + closingBraceIndent
-
-		fixStart = sarifResourceLocation{
-			Line: startLocation.Line,
-			Col:  startLocation.Col,
-		}
-		fixEnd = fixStart
-
-	case "removal":
-		// Delete the entire line
-		fixStart = sarifResourceLocation{
-			Line: vuln.Line,
-			Col:  1,
-		}
-		fixEnd = sarifResourceLocation{
-			Line: vuln.Line,
-			Col:  len(vuln.LineWithVulnerability) + 1,
-		}
-		insertedText = "" // nothing to insert
-	}
-
-	replacement := fixReplacement{
-		DeletedRegion: sarifRegion{
-			StartLine:   fixStart.Line,
-			StartColumn: fixStart.Col,
-			EndLine:     fixEnd.Line,
-			EndColumn:   fixEnd.Col,
-		},
-	}
-	// If the insertedText is empty, we don't need to set it
-	if insertedText != "" {
-		replacement.InsertedContent = fixContent{Text: insertedText}
-	}
-
-	return sarifFix{
-		ArtifactChanges: []artifactChange{{
-			ArtifactLocation: artifactLocation{URI: vuln.FileName},
-			Replacements:     []fixReplacement{replacement},
-		}},
-		Description: fixMessage{
-			Text: fmt.Sprintf("Apply remediation: %s", vuln.Remediation),
-		},
-	}, nil
-}
-
-func normalize(s string) string {
-	s = strings.TrimSpace(s)
-	s = strings.ReplaceAll(s, "\r", "")
-	s = strings.ReplaceAll(s, `\"`, `"`)     // Handle escaped quotes
-	s = strings.ReplaceAll(s, `"`, `"`)      // Double safety
-	s = strings.ReplaceAll(s, `“`, `"`)      // Smart quotes (optional)
-	s = strings.ReplaceAll(s, `”`, `"`)      // Smart quotes (optional)
-	s = strings.Join(strings.Fields(s), " ") // normalize extra whitespace
-	s = strings.Trim(s, `"`)
-	return s
-=======
->>>>>>> d540ccc5
 }