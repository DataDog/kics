package model

import (
	"os"
	"testing"

	"github.com/Checkmarx/kics/internal/constants"
	"github.com/Checkmarx/kics/pkg/model"
	"github.com/stretchr/testify/require"
)

// TestNewSarifReport tests if creates a sarif report correctly
func TestNewSarifReport(t *testing.T) {
	sarif := NewSarifReport().(*sarifReport)
	require.Equal(t, "https://raw.githubusercontent.com/oasis-tcs/sarif-spec/master/Schemata/sarif-schema-2.1.0.json", sarif.Schema)
	require.Equal(t, "2.1.0", sarif.SarifVersion)
	require.Equal(t, "Datadog IaC Scanning", sarif.Runs[0].Tool.Driver.ToolName)
	require.Equal(t, constants.URL, sarif.Runs[0].Tool.Driver.ToolURI)
	require.Equal(t, constants.Fullname, sarif.Runs[0].Tool.Driver.ToolFullName)
	require.Equal(t, constants.Version, sarif.Runs[0].Tool.Driver.ToolVersion)
}

type sarifTest struct {
	name string
	vq   []model.QueryResult
	want sarifReport
}

var sarifTests = []sarifTest{
	{
		name: "Should not create any rule",
		vq: []model.QueryResult{
			{
				QueryName:   "test",
				QueryID:     "1",
				Description: "test description",
				QueryURI:    "https://www.test.com",
				Severity:    model.SeverityHigh,
				Files:       []model.VulnerableFile{},
				CWE:         "",
			},
		},
		want: sarifReport{
			Runs: initSarifRun(),
		},
	},
	{
		name: "Should create one occurrence with valid startLine",
		vq: []model.QueryResult{
			{
				QueryName:   "test",
				QueryID:     "1",
				Description: "test description",
				QueryURI:    "https://www.test.com",
				Severity:    model.SeverityHigh,
				Files: []model.VulnerableFile{
					{
						KeyActualValue: "test",
						FileName:       "test.json",
						Line:           1,
						ResourceType:   "test_resource_type",
						ResourceName:   "test_resource_name",
						ResourceLocation: model.ResourceLocation{
							Start: model.ResourceLine{Line: 1, Col: 1},
							End:   model.ResourceLine{Line: 1, Col: 2},
						},
					},
				},
				CWE: "",
			},
		},
		want: sarifReport{
			Runs: []SarifRun{
				{
					Tool: sarifTool{
						Driver: sarifDriver{
							Rules: []sarifRule{
								{
									RuleID:               "test",
									RuleName:             "test",
									RuleShortDescription: sarifMessage{Text: "test"},
									RuleFullDescription:  sarifMessage{Text: "test description\nRule ID: [1]"},
									DefaultConfiguration: sarifConfiguration{
										Level: "error",
									},
									HelpURI: "https://www.test.com",
									Relationships: []sarifRelationship{
										{
											Relationship: sarifDescriptorReference{
												ReferenceID:    "CAT000",
												ReferenceIndex: 0,
												ToolComponent: sarifComponentReference{
													ComponentReferenceGUID:  "58cdcc6f-fe41-4724-bfb3-131a93df4c3f",
													ComponentReferenceName:  "Categories",
													ComponentReferenceIndex: targetTemplate.ToolComponent.ComponentReferenceIndex,
												},
											},
										},
									},
								},
							},
						},
					},
					Results: []sarifResult{
						{
							ResultRuleID:    "test",
							ResultRuleIndex: 0,
							ResultKind:      "",
							ResultMessage:   sarifMessage{Text: "test", MessageProperties: nil},
							ResultLocations: []SarifLocation{
								{
									PhysicalLocation: sarifPhysicalLocation{
										ArtifactLocation: sarifArtifactLocation{ArtifactURI: "test.json"},
										Region:           model.SarifRegion{StartLine: 1, EndLine: 1, StartColumn: 1, EndColumn: 2},
									},
								},
							},
							ResultLevel:      "warning",
							ResultProperties: sarifProperties{"tags": []string{"DATADOG_CATEGORY:", "IAC_RESOURCE_TYPE:test_resource_type", "IAC_RESOURCE_NAME:test_resource_name"}},
							PartialFingerprints: SarifPartialFingerprints{
								DatadogFingerprint: GetDatadogFingerprintHash(
									model.SCIInfo{
										RunType: "",
										RepositoryCommitInfo: model.RepositoryCommitInfo{
											RepositoryUrl: "",
											Branch:        "",
											CommitSHA:     "",
										},
									},
									"test.json",
<<<<<<< HEAD
									"type",
									"name",
									"id",
=======
									"test_resource_type",
									"test_resource_name",
									"1",
>>>>>>> c4df8c59
								),
							},
						},
					},
					Taxonomies: []sarifTaxonomy{
						{
							TaxonomyGUID:             "58cdcc6f-fe41-4724-bfb3-131a93df4c3f",
							TaxonomyName:             "Categories",
							TaxonomyFullDescription:  sarifMessage{Text: "Category is not defined"},
							TaxonomyShortDescription: sarifMessage{Text: "Category is not defined"},
							TaxonomyDefinitions: []taxonomyDefinitions{
								{
									DefinitionGUID:             "",
									DefinitionName:             "Undefined Category",
									DefinitionID:               "CAT000",
									DefinitionShortDescription: cweMessage{Text: "Category is not defined"},
									DefinitionFullDescription:  cweMessage{Text: "Category is not defined"},
									HelpURI:                    "",
								},
							},
						},
						{
							TaxonomyGUID:                              "1489b0c4-d7ce-4d31-af66-6382a01202e3",
							TaxonomyName:                              "CWE",
							TaxonomyFullDescription:                   sarifMessage{Text: "The MITRE Common Weakness Enumeration"},
							TaxonomyShortDescription:                  sarifMessage{Text: "The MITRE Common Weakness Enumeration"},
							TaxonomyDownloadURI:                       "https://cwe.mitre.org/data/published/cwe_v4.13.pdf",
							TaxonomyIsComprehensive:                   true,
							TaxonomyLanguage:                          "en",
							TaxonomyMinRequiredLocDataSemanticVersion: "4.13",
							TaxonomyOrganization:                      "MITRE",
							TaxonomyRealeaseDateUtc:                   "2023-10-26",
							TaxonomyDefinitions: []taxonomyDefinitions{
								{},
							},
						},
					},
				},
			},
		},
	},
	{
		name: "Should create multiple occurrence",
		vq: []model.QueryResult{
			{
				QueryName:   "test",
				QueryID:     "test",
				Description: "test description",
				QueryURI:    "https://www.test.com",
				Category:    "test",
				Severity:    model.SeverityHigh,
				Files: []model.VulnerableFile{
					{
						KeyActualValue: "test",
						FileName:       "",
						Line:           1,
						ResourceType:   "test_resource_type",
						ResourceName:   "test_resource_name",
						ResourceLocation: model.ResourceLocation{
							Start: model.ResourceLine{Line: 1, Col: 1},
							End:   model.ResourceLine{Line: 1, Col: 2},
						},
					},
				},
				CWE: "",
			},
			{
				QueryName:   "test info",
				QueryID:     "test info",
				Description: "test description",
				QueryURI:    "https://www.test.com",
				Category:    "test",
				Severity:    model.SeverityInfo,
				Files: []model.VulnerableFile{
					{
						KeyActualValue: "test",
						FileName:       "",
						Line:           1,
						ResourceType:   "test_resource_type_2",
						ResourceName:   "test_resource_name_2",
						ResourceLocation: model.ResourceLocation{
							Start: model.ResourceLine{Line: 1, Col: 1},
							End:   model.ResourceLine{Line: 1, Col: 2},
						},
					},
				},
				CWE: "22",
			},
		},
		want: sarifReport{
			Runs: []SarifRun{
				{
					Tool: sarifTool{
						Driver: sarifDriver{
							Rules: []sarifRule{
								{
									RuleID:               "test",
									RuleName:             "test",
									RuleShortDescription: sarifMessage{Text: "test"},
									RuleFullDescription:  sarifMessage{Text: "test description\nRule ID: [test]"},
									DefaultConfiguration: sarifConfiguration{
										Level: "error",
									},
									HelpURI: "https://www.test.com",
									Relationships: []sarifRelationship{
										{
											Relationship: sarifDescriptorReference{
												ReferenceID:    "CAT000",
												ReferenceIndex: 0,
												ToolComponent: sarifComponentReference{
													ComponentReferenceGUID:  "58cdcc6f-fe41-4724-bfb3-131a93df4c3f",
													ComponentReferenceName:  "Categories",
													ComponentReferenceIndex: targetTemplate.ToolComponent.ComponentReferenceIndex,
												},
											},
										},
									},
								},
								{
									RuleID:               "test info",
									RuleName:             "test info",
									RuleShortDescription: sarifMessage{Text: "test"},
									RuleFullDescription:  sarifMessage{Text: "test description/nRule ID: [test info]"},
									DefaultConfiguration: sarifConfiguration{
										Level: "none",
									},
									HelpURI: "https://www.test.com",
									Relationships: []sarifRelationship{
										{
											Relationship: sarifDescriptorReference{
												ReferenceID:    "CAT000",
												ReferenceIndex: 0,
												ToolComponent: sarifComponentReference{
													ComponentReferenceGUID:  "58cdcc6f-fe41-4724-bfb3-131a93df4c3f",
													ComponentReferenceName:  "Categories",
													ComponentReferenceIndex: targetTemplate.ToolComponent.ComponentReferenceIndex,
												},
											},
										},
										{
											Relationship: sarifDescriptorReference{
												ReferenceID:   "22",
												ReferenceGUID: "1489b0c4-d7ce-4d31-af66-6382a01202e3",
												ToolComponent: sarifComponentReference{
													ComponentReferenceGUID:  "1489b0c4-d7ce-4d31-af66-6382a01202e3",
													ComponentReferenceName:  "CWE",
													ComponentReferenceIndex: targetTemplate.ToolComponent.ComponentReferenceIndex,
												},
											},
										},
									},
								},
							},
						},
					},

					Results: []sarifResult{
						{
							ResultRuleID:    "test",
							ResultRuleIndex: 0,
							ResultKind:      "",
							ResultMessage: sarifMessage{
								Text:              "test",
								MessageProperties: nil,
							},
							ResultLevel: "warning",
							ResultLocations: []SarifLocation{
								{
									PhysicalLocation: sarifPhysicalLocation{
										ArtifactLocation: sarifArtifactLocation{ArtifactURI: ""},
										Region:           model.SarifRegion{StartLine: 1, EndLine: 1, EndColumn: 2, StartColumn: 1},
									},
								},
							},
							ResultProperties: sarifProperties{"tags": []string{"DATADOG_CATEGORY:test", "IAC_RESOURCE_TYPE:test_resource_type", "IAC_RESOURCE_NAME:test_resource_name"}},
							PartialFingerprints: SarifPartialFingerprints{
								DatadogFingerprint: GetDatadogFingerprintHash(
									model.SCIInfo{
										RunType: "",
										RepositoryCommitInfo: model.RepositoryCommitInfo{
											RepositoryUrl: "",
											Branch:        "",
											CommitSHA:     "",
										},
									},
									"",
<<<<<<< HEAD
									"type",
									"name",
									"id",
=======
									"test_resource_type",
									"test_resource_name",
									"test",
>>>>>>> c4df8c59
								),
							},
						},
						{
							ResultRuleID:    "test info",
							ResultRuleIndex: 1,
							ResultKind:      "informational",
							ResultMessage: sarifMessage{
								Text:              "test",
								MessageProperties: sarifProperties{"platform": ""},
							},
							ResultLocations: []SarifLocation{
								{
									PhysicalLocation: sarifPhysicalLocation{
										ArtifactLocation: sarifArtifactLocation{ArtifactURI: ""},
										Region:           model.SarifRegion{StartLine: 1, EndLine: 2},
									},
								},
							},
							ResultProperties: sarifProperties{"tags": []string{"DATADOG_CATEGORY:test", "CWE:22", "IAC_RESOURCE_TYPE:test_resource_type_2", "IAC_RESOURCE_NAME:test_resource_name_2"}},
							PartialFingerprints: SarifPartialFingerprints{
								DatadogFingerprint: GetDatadogFingerprintHash(
									model.SCIInfo{
										RunType: "",
										RepositoryCommitInfo: model.RepositoryCommitInfo{
											RepositoryUrl: "",
											Branch:        "",
											CommitSHA:     "",
										},
									},
									"",
<<<<<<< HEAD
									"type",
									"name",
									"id",
=======
									"test_resource_type_2",
									"test_resource_name_2",
									"test info",
>>>>>>> c4df8c59
								),
							},
						},
					},
					Taxonomies: []sarifTaxonomy{
						{
							TaxonomyGUID:             "58cdcc6f-fe41-4724-bfb3-131a93df4c3f",
							TaxonomyName:             "Categories",
							TaxonomyFullDescription:  sarifMessage{Text: "Category is not defined"},
							TaxonomyShortDescription: sarifMessage{Text: "Category is not defined"},
							TaxonomyDefinitions: []taxonomyDefinitions{
								{
									DefinitionGUID:             "",
									DefinitionName:             "Undefined Category",
									DefinitionID:               "CAT000",
									DefinitionShortDescription: cweMessage{Text: "Category is not defined"},
									DefinitionFullDescription:  cweMessage{Text: "Category is not defined"},
									HelpURI:                    "",
								},
							},
						},
						{
							TaxonomyGUID:                              "1489b0c4-d7ce-4d31-af66-6382a01202e3",
							TaxonomyName:                              "CWE",
							TaxonomyFullDescription:                   sarifMessage{Text: "The MITRE Common Weakness Enumeration"},
							TaxonomyShortDescription:                  sarifMessage{Text: "The MITRE Common Weakness Enumeration"},
							TaxonomyDownloadURI:                       "https://cwe.mitre.org/data/published/cwe_v4.13.pdf",
							TaxonomyIsComprehensive:                   true,
							TaxonomyLanguage:                          "en",
							TaxonomyMinRequiredLocDataSemanticVersion: "4.13",
							TaxonomyOrganization:                      "MITRE",
							TaxonomyRealeaseDateUtc:                   "2023-10-26",
							TaxonomyDefinitions: []taxonomyDefinitions{
								{
									DefinitionGUID:             "1489b0c4-d7ce-4d31-af66-6382a01202e3",
									DefinitionID:               "22",
									DefinitionShortDescription: cweMessage{Text: "The product uses external input to construct a pathname that is intended to identify a file or directory that is located underneath a restricted parent directory, but the product does not properly neutralize special elements within the pathname that can cause the pathname to resolve to a location that is outside of the restricted directory."},
									DefinitionFullDescription:  cweMessage{Text: "Many file operations are intended to take place within a restricted directory. By using special elements such as .. and / separators, attackers can escape outside of the restricted location to access files or directories that are elsewhere on the system. One of the most common special elements is the ../ sequence, which in most modern operating systems is interpreted as the parent directory of the current location. This is referred to as relative path traversal. Path traversal also covers the use of absolute pathnames such as /usr/local/bin, which may also be useful in accessing unexpected files. This is referred to as absolute path traversal. In many programming languages, the injection of a null byte (the 0 or NUL) may allow an attacker to truncate a generated filename to widen the scope of attack. For example, the product may add .txt to any pathname, thus limiting the attacker to text files, but a null injection may effectively remove this restriction."},
									HelpURI:                    "https://cwe.mitre.org/data/definitions/22.html",
								},
							},
						},
					},
				},
			},
		},
	},
	{
		name: "Should create one occurrence with remediation startLine",
		vq: []model.QueryResult{
			{
				QueryName:   "test",
				QueryID:     "1",
				Description: "test description",
				QueryURI:    "https://www.test.com",
				Severity:    model.SeverityHigh,
				Files: []model.VulnerableFile{
					{
						KeyActualValue: "test",
						FileName:       "test.json",
						Line:           1,
						ResourceType:   "test_resource_type",
						ResourceName:   "test_resource_name",
						ResourceLocation: model.ResourceLocation{
							Start: model.ResourceLine{Line: 1, Col: 1},
							End:   model.ResourceLine{Line: 5, Col: 2},
						},
						RemediationLocation: model.ResourceLocation{
							Start: model.ResourceLine{Line: 2, Col: 1},
							End:   model.ResourceLine{Line: 3, Col: 2},
						},
					},
				},
				CWE: "",
			},
		},
		want: sarifReport{
			Runs: []SarifRun{
				{
					Tool: sarifTool{
						Driver: sarifDriver{
							Rules: []sarifRule{
								{
									RuleID:               "test",
									RuleName:             "test",
									RuleShortDescription: sarifMessage{Text: "test"},
									RuleFullDescription:  sarifMessage{Text: "test description\nRule ID: [1]"},
									DefaultConfiguration: sarifConfiguration{
										Level: "error",
									},
									HelpURI: "https://www.test.com",
									Relationships: []sarifRelationship{
										{
											Relationship: sarifDescriptorReference{
												ReferenceID:    "CAT000",
												ReferenceIndex: 0,
												ToolComponent: sarifComponentReference{
													ComponentReferenceGUID:  "58cdcc6f-fe41-4724-bfb3-131a93df4c3f",
													ComponentReferenceName:  "Categories",
													ComponentReferenceIndex: targetTemplate.ToolComponent.ComponentReferenceIndex,
												},
											},
										},
									},
								},
							},
						},
					},
					Results: []sarifResult{
						{
							ResultRuleID:    "test",
							ResultRuleIndex: 0,
							ResultKind:      "",
							ResultMessage:   sarifMessage{Text: "test", MessageProperties: nil},
							ResultLocations: []SarifLocation{
								{
									PhysicalLocation: sarifPhysicalLocation{
										ArtifactLocation: sarifArtifactLocation{ArtifactURI: "test.json"},
										Region:           model.SarifRegion{StartLine: 2, EndLine: 3, StartColumn: 1, EndColumn: 2},
									},
								},
							},
							ResultLevel:      "warning",
							ResultProperties: sarifProperties{"tags": []string{"DATADOG_CATEGORY:", "IAC_RESOURCE_TYPE:test_resource_type", "IAC_RESOURCE_NAME:test_resource_name"}},
							PartialFingerprints: SarifPartialFingerprints{
								DatadogFingerprint: GetDatadogFingerprintHash(
									model.SCIInfo{
										RunType: "",
										RepositoryCommitInfo: model.RepositoryCommitInfo{
											RepositoryUrl: "",
											Branch:        "",
											CommitSHA:     "",
										},
									},
									"test.json",
									"test_resource_type",
									"test_resource_name",
									"1",
								),
							},
						},
					},
					Taxonomies: []sarifTaxonomy{
						{
							TaxonomyGUID:             "58cdcc6f-fe41-4724-bfb3-131a93df4c3f",
							TaxonomyName:             "Categories",
							TaxonomyFullDescription:  sarifMessage{Text: "Category is not defined"},
							TaxonomyShortDescription: sarifMessage{Text: "Category is not defined"},
							TaxonomyDefinitions: []taxonomyDefinitions{
								{
									DefinitionGUID:             "",
									DefinitionName:             "Undefined Category",
									DefinitionID:               "CAT000",
									DefinitionShortDescription: cweMessage{Text: "Category is not defined"},
									DefinitionFullDescription:  cweMessage{Text: "Category is not defined"},
									HelpURI:                    "",
								},
							},
						},
						{
							TaxonomyGUID:                              "1489b0c4-d7ce-4d31-af66-6382a01202e3",
							TaxonomyName:                              "CWE",
							TaxonomyFullDescription:                   sarifMessage{Text: "The MITRE Common Weakness Enumeration"},
							TaxonomyShortDescription:                  sarifMessage{Text: "The MITRE Common Weakness Enumeration"},
							TaxonomyDownloadURI:                       "https://cwe.mitre.org/data/published/cwe_v4.13.pdf",
							TaxonomyIsComprehensive:                   true,
							TaxonomyLanguage:                          "en",
							TaxonomyMinRequiredLocDataSemanticVersion: "4.13",
							TaxonomyOrganization:                      "MITRE",
							TaxonomyRealeaseDateUtc:                   "2023-10-26",
							TaxonomyDefinitions: []taxonomyDefinitions{
								{},
							},
						},
					},
				},
			},
		},
	},
}

func TestBuildSarifIssue(t *testing.T) {
	for _, tt := range sarifTests {
		t.Run(tt.name, func(t *testing.T) {
			result := NewSarifReport().(*sarifReport)
			for _, vq := range tt.vq {
				result.BuildSarifIssue(&vq, model.SCIInfo{})
			}
			require.Equal(t, len(tt.want.Runs[0].Results), len(result.Runs[0].Results))
			require.Equal(t, len(tt.want.Runs[0].Tool.Driver.Rules), len(result.Runs[0].Tool.Driver.Rules))
			for index, wantResult := range tt.want.Runs[0].Results {
				actualResult := result.Runs[0].Results[index]
				require.Equal(t, wantResult.ResultProperties["tags"], actualResult.ResultProperties["tags"])
				require.Equal(t, wantResult.PartialFingerprints.DatadogFingerprint, actualResult.PartialFingerprints.DatadogFingerprint)
				require.Equal(t, wantResult.ResultMessage.Text, actualResult.ResultMessage.Text)
			}
			if len(tt.want.Runs[0].Tool.Driver.Rules) > 0 {
				if len(result.Runs[0].Tool.Driver.Rules[0].Relationships) > 0 {
					if tt.vq[0].CWE == "" {
						// if CWE is empty, the result should expect one less relationship (only categories present)
						require.Equal(t, len(tt.want.Runs[0].Tool.Driver.Rules[0].Relationships), len(result.Runs[0].Tool.Driver.Rules[0].Relationships))
					} else {
						// if CWE is not empty, the relationships should be the expected number of relationships
						require.Equal(t, tt.want.Runs[0].Tool.Driver.Rules[0].Relationships, result.Runs[0].Tool.Driver.Rules[0].Relationships)
					}
				}
				require.Equal(t, tt.want.Runs[0].Results[0], result.Runs[0].Results[0])
				require.Equal(t, tt.want.Runs[0].Tool.Driver.Rules[0].RuleFullDescription.Text, result.Runs[0].Tool.Driver.Rules[0].RuleFullDescription.Text)

				// for every result in the run we want to check that the location matches the expected location
				require.Equal(t, tt.want.Runs[0].Results[0].ResultLocations[0].PhysicalLocation.ArtifactLocation.ArtifactURI, result.Runs[0].Results[0].ResultLocations[0].PhysicalLocation.ArtifactLocation.ArtifactURI)
			}
		})
	}
}

func TestInitCweCategories(t *testing.T) {
	cweIDs := []string{"22", "41"}
	guids := map[string]string{"22": "1489b0c4-d7ce-4d31-af66-6382a01202e3", "41": "1489b0c4-d7ce-4d31-af66-6382a01202e4"}
	expectedShortDescription22 := "The product uses external input to construct a pathname that is intended to identify a file or directory that is located underneath a restricted parent directory, but the product does not properly neutralize special elements within the pathname that can cause the pathname to resolve to a location that is outside of the restricted directory."
	expectedShortDescription41 := "The product is vulnerable to file system contents disclosure through path equivalence. Path equivalence involves the use of special characters in file and directory names. The associated manipulations are intended to generate multiple names for the same object."

	currentDir, err := os.Getwd()
	if err != nil {
		t.Fatal(err)
	}

	defer os.Chdir(currentDir) // Change back to the original working directory when done

	for i := 0; i < 3; i++ {
		if err := os.Chdir(".."); err != nil {
			t.Fatal(err)
		}
	}

	result := initCweCategories(cweIDs, guids)

	require.Len(t, result, 2)
	// Test for CWE-ID 22
	require.Equal(t, "22", result[0].DefinitionID)
	require.Equal(t, "1489b0c4-d7ce-4d31-af66-6382a01202e3", result[0].DefinitionGUID)
	require.Equal(t, expectedShortDescription22, result[0].DefinitionShortDescription.Text)
	require.Equal(t, "https://cwe.mitre.org/data/definitions/22.html", result[0].HelpURI)
	// Test for CWE-ID 41
	require.Equal(t, "41", result[1].DefinitionID)
	require.Equal(t, "1489b0c4-d7ce-4d31-af66-6382a01202e4", result[1].DefinitionGUID)
	require.Equal(t, expectedShortDescription41, result[1].DefinitionShortDescription.Text)
	require.Equal(t, "https://cwe.mitre.org/data/definitions/41.html", result[1].HelpURI)
}<|MERGE_RESOLUTION|>--- conflicted
+++ resolved
@@ -128,15 +128,9 @@
 										},
 									},
 									"test.json",
-<<<<<<< HEAD
-									"type",
-									"name",
-									"id",
-=======
 									"test_resource_type",
 									"test_resource_name",
 									"1",
->>>>>>> c4df8c59
 								),
 							},
 						},
@@ -323,15 +317,9 @@
 										},
 									},
 									"",
-<<<<<<< HEAD
-									"type",
-									"name",
-									"id",
-=======
 									"test_resource_type",
 									"test_resource_name",
 									"test",
->>>>>>> c4df8c59
 								),
 							},
 						},
@@ -363,15 +351,9 @@
 										},
 									},
 									"",
-<<<<<<< HEAD
-									"type",
-									"name",
-									"id",
-=======
 									"test_resource_type_2",
 									"test_resource_name_2",
 									"test info",
->>>>>>> c4df8c59
 								),
 							},
 						},
