--- conflicted
+++ resolved
@@ -23,17 +23,19 @@
 			},
 		},
 		{
-<<<<<<< HEAD
+			name: "print csv report with cwe field complete",
+			caseTest: jsonCaseTest{
+				summary:  test.SummaryMockCWE,
+				path:     filepath.Join(os.TempDir(), "testdir"),
+				filename: "output2",
+			},
+		},
+		{
 			name: "print csv report critical",
 			caseTest: jsonCaseTest{
 				summary:  test.SummaryMockCritical,
-=======
-			name: "print csv report with cwe field complete",
-			caseTest: jsonCaseTest{
-				summary:  test.SummaryMockCWE,
->>>>>>> ca216267
 				path:     filepath.Join(os.TempDir(), "testdir"),
-				filename: "output2",
+				filename: "output3",
 			},
 		},
 	}
