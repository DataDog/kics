--- conflicted
+++ resolved
@@ -32,19 +32,19 @@
 	},
 	{
 		caseTest: jsonCaseTest{
-<<<<<<< HEAD
 			summary:  test.SummaryMockCritical,
-			path:     "./testdir",
-			filename: "testout",
-		},
-		expectedResult: test.SummaryMockCritical,
-=======
-			summary:  test.SummaryMockCWE,
 			path:     "./testdir",
 			filename: "testout2",
 		},
+		expectedResult: test.SummaryMockCritical,
+	},
+	{
+		caseTest: jsonCaseTest{
+			summary:  test.SummaryMockCWE,
+			path:     "./testdir",
+			filename: "testout3",
+		},
 		expectedResult: test.SummaryMockCWE,
->>>>>>> ca216267
 	},
 }
 
