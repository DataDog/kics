package engine

import (
	"bytes"
	"context"
	"encoding/json"
	"fmt"

	"runtime"
	"strings"
	"sync"
	"time"

	"github.com/Checkmarx/kics/internal/metrics"
	sentryReport "github.com/Checkmarx/kics/internal/sentry"
	"github.com/Checkmarx/kics/pkg/detector"
	"github.com/Checkmarx/kics/pkg/detector/docker"
	"github.com/Checkmarx/kics/pkg/detector/helm"
	"github.com/Checkmarx/kics/pkg/engine/source"
	"github.com/Checkmarx/kics/pkg/model"
	"github.com/open-policy-agent/opa/ast"
	"github.com/open-policy-agent/opa/cover"
	"github.com/open-policy-agent/opa/rego"
	"github.com/open-policy-agent/opa/storage/inmem"
	"github.com/open-policy-agent/opa/topdown"
	"github.com/open-policy-agent/opa/util"
	"github.com/pkg/errors"
	"github.com/rs/zerolog/log"
)

// Default values for inspector
const (
	UndetectedVulnerabilityLine = -1
	DefaultQueryID              = "Undefined"
	DefaultQueryName            = "Anonymous"
	DefaultExperimental         = false
	DefaultQueryDescription     = "Undefined"
	DefaultQueryDescriptionID   = "Undefined"
	DefaultQueryURI             = "https://github.com/Checkmarx/kics/"
	DefaultIssueType            = model.IssueTypeIncorrectValue

	regoQuery = `result = data.Cx.CxPolicy`
)

// ErrNoResult - error representing when a query didn't return a result
var ErrNoResult = errors.New("query: not result")

// ErrInvalidResult - error representing invalid result
var ErrInvalidResult = errors.New("query: invalid result format")

// QueryLoader is responsible for loading the queries for the inspector
type QueryLoader struct {
	commonLibrary     source.RegoLibraries
	platformLibraries map[string]source.RegoLibraries
	querySum          int
	QueriesMetadata   []model.QueryMetadata
}

// VulnerabilityBuilder represents a function that will build a vulnerability
type VulnerabilityBuilder func(ctx *QueryContext, tracker Tracker, v interface{},
	detector *detector.DetectLine) (*model.Vulnerability, error)

// PreparedQuery includes the opaQuery and its metadata
type PreparedQuery struct {
	OpaQuery rego.PreparedEvalQuery
	Metadata model.QueryMetadata
}

// Inspector represents a list of compiled queries, a builder for vulnerabilities, an information tracker
// a flag to enable coverage and the coverage report if it is enabled
type Inspector struct {
	QueryLoader    *QueryLoader
	vb             VulnerabilityBuilder
	tracker        Tracker
	failedQueries  map[string]error
	excludeResults map[string]bool
	detector       *detector.DetectLine

	enableCoverageReport bool
	coverageReport       cover.Report
	queryExecTimeout     time.Duration
	numWorkers           int
}

// QueryContext contains the context where the query is executed, which scan it belongs, basic information of query,
// the query compiled and its payload
type QueryContext struct {
	Ctx           context.Context
	scanID        string
	Files         map[string]model.FileMetadata
	Query         *PreparedQuery
	payload       *ast.Value
	BaseScanPaths []string
}

var (
	unsafeRegoFunctions = map[string]struct{}{
		"http.send":   {},
		"opa.runtime": {},
	}
)

func adjustNumWorkers(workers int) int {
	// for the case in which the end user decides to use num workers as "auto-detected"
	// we will set the number of workers to the number of CPUs available based on GOMAXPROCS value
	if workers == 0 {
		return runtime.GOMAXPROCS(-1)
	}
	return workers
}

// NewInspector initializes a inspector, compiling and loading queries for scan and its tracker
func NewInspector(
	ctx context.Context,
	queriesSource source.QueriesSource,
	vb VulnerabilityBuilder,
	tracker Tracker,
	queryParameters *source.QueryInspectorParameters,
	excludeResults map[string]bool,
	queryTimeout int,
	needsLog bool,
	numWorkers int) (*Inspector, error) {
	log.Debug().Msg("engine.NewInspector()")

	metrics.Metric.Start("get_queries")
	queries, err := queriesSource.GetQueries(queryParameters)
	if err != nil {
		return nil, errors.Wrap(err, "failed to get queries")
	}

	commonLibrary, err := queriesSource.GetQueryLibrary("common")
	if err != nil {
		sentryReport.ReportSentry(&sentryReport.Report{
			Message:  fmt.Sprintf("Inspector failed to get library for %s platform", "common"),
			Err:      err,
			Location: "func NewInspector()",
			Platform: "common",
		}, true)
		return nil, errors.Wrap(err, "failed to get library")
	}
	platformLibraries := getPlatformLibraries(queriesSource, queries)

	queryLoader := prepareQueries(queries, commonLibrary, platformLibraries, tracker)

	failedQueries := make(map[string]error)

	metrics.Metric.Stop()

	if needsLog {
		log.Info().
			Msgf("Inspector initialized, number of queries=%d", queryLoader.querySum)
	}

	lineDetector := detector.NewDetectLine(tracker.GetOutputLines()).
		Add(helm.DetectKindLine{}, model.KindHELM).
		Add(docker.DetectKindLine{}, model.KindDOCKER).
		Add(docker.DetectKindLine{}, model.KindBUILDAH)

	queryExecTimeout := time.Duration(queryTimeout) * time.Second

	if needsLog {
		log.Info().Msgf("Query execution timeout=%v", queryExecTimeout)
	}

	return &Inspector{
		QueryLoader:      &queryLoader,
		vb:               vb,
		tracker:          tracker,
		failedQueries:    failedQueries,
		excludeResults:   excludeResults,
		detector:         lineDetector,
		queryExecTimeout: queryExecTimeout,
		numWorkers:       adjustNumWorkers(numWorkers),
	}, nil
}

func getPlatformLibraries(queriesSource source.QueriesSource, queries []model.QueryMetadata) map[string]source.RegoLibraries {
	supportedPlatforms := make(map[string]string)
	for _, query := range queries {
		supportedPlatforms[query.Platform] = ""
	}
	platformLibraries := make(map[string]source.RegoLibraries)
	for platform := range supportedPlatforms {
		platformLibrary, errLoadingPlatformLib := queriesSource.GetQueryLibrary(platform)
		if errLoadingPlatformLib != nil {
			sentryReport.ReportSentry(&sentryReport.Report{
				Message:  fmt.Sprintf("Inspector failed to get library for %s platform", platform),
				Err:      errLoadingPlatformLib,
				Location: "func getPlatformLibraries()",
				Platform: platform,
			}, true)
			continue
		}
		platformLibraries[platform] = platformLibrary
	}
	return platformLibraries
}

type InspectionJob struct {
	queryID int
}

type QueryResult struct {
	vulnerabilities []model.Vulnerability
	err             error
	queryID         int
}

// This function creates an inspection task and sends it to the jobs channel
func (c *Inspector) createInspectionJobs(jobs chan<- InspectionJob, queries []model.QueryMetadata) {
	defer close(jobs)
	for i := range queries {
		jobs <- InspectionJob{queryID: i}
	}
}

// This function performs an inspection job and sends the result to the results channel
func (c *Inspector) performInspection(ctx context.Context, scanID string, files model.FileMetadatas,
	astPayload ast.Value, baseScanPaths []string, currentQuery chan<- int64,
	jobs <-chan InspectionJob, results chan<- QueryResult, queries []model.QueryMetadata) {
	for job := range jobs {
		currentQuery <- 1

		queryOpa, err := c.QueryLoader.LoadQuery(ctx, &queries[job.queryID])
		if err != nil {
			continue
		}

		log.Debug().Msgf("Starting to run query %s", queries[job.queryID].Query)
		queryStartTime := time.Now()

		query := &PreparedQuery{
			OpaQuery: *queryOpa,
			Metadata: queries[job.queryID],
		}

		queryContext := &QueryContext{
			Ctx:           ctx,
			scanID:        scanID,
			Files:         files.ToMap(),
			Query:         query,
			payload:       &astPayload,
			BaseScanPaths: baseScanPaths,
		}

		vuls, err := c.doRun(queryContext)
		if err == nil {
			log.Debug().Msgf("Finished to run query %s after %v", queries[job.queryID].Query, time.Since(queryStartTime))
			c.tracker.TrackQueryExecution(query.Metadata.Aggregation)
		}
		results <- QueryResult{vulnerabilities: vuls, err: err, queryID: job.queryID}
	}
}

func (c *Inspector) Inspect(
	ctx context.Context,
	scanID string,
	files model.FileMetadatas,
	baseScanPaths []string,
	platforms []string,
	currentQuery chan<- int64) ([]model.Vulnerability, error) {
	log.Debug().Msg("engine.Inspect()")
	combinedFiles := files.Combine(false)

	var vulnerabilities []model.Vulnerability
	vulnerabilities = make([]model.Vulnerability, 0)
	var p interface{}

	payload, err := json.Marshal(combinedFiles)
	if err != nil {
		return vulnerabilities, err
	}

	err = util.UnmarshalJSON(payload, &p)
	if err != nil {
		return vulnerabilities, err
	}

	astPayload, err := ast.InterfaceToValue(p)
	if err != nil {
		return vulnerabilities, err
	}

	queries := c.getQueriesByPlat(platforms)
<<<<<<< HEAD
=======

	for i, queryMeta := range queries {
		currentQuery <- 1
>>>>>>> 09fc8c4a

	// Create a channel to collect the results
	results := make(chan QueryResult, len(queries))

	// Create a channel for inspection jobs
	jobs := make(chan InspectionJob, len(queries))

	var wg sync.WaitGroup

	// Start a goroutine for each worker
	for w := 0; w < c.numWorkers; w++ {
		wg.Add(1)

		go func() {
			// Decrement the counter when the goroutine completes
			defer wg.Done()
			c.performInspection(ctx, scanID, files, astPayload, baseScanPaths, currentQuery, jobs, results, queries)
		}()
	}
	// Start a goroutine to create inspection jobs
	go c.createInspectionJobs(jobs, queries)

<<<<<<< HEAD
	go func() {
		// Wait for all jobs to finish
		wg.Wait()
		// Then close the results channel
		close(results)
	}()

	// Collect all the results
	for result := range results {
		if result.err != nil {
=======
		if err != nil {
			fmt.Println()
>>>>>>> 09fc8c4a
			sentryReport.ReportSentry(&sentryReport.Report{
				Message:  fmt.Sprintf("Inspector. query executed with error, query=%s", queries[result.queryID].Query),
				Err:      result.err,
				Location: "func Inspect()",
				Platform: queries[result.queryID].Platform,
				Metadata: queries[result.queryID].Metadata,
				Query:    queries[result.queryID].Query,
			}, true)

			c.failedQueries[queries[result.queryID].Query] = result.err

			continue
		}
		vulnerabilities = append(vulnerabilities, result.vulnerabilities...)
	}
	return vulnerabilities, nil
}

// LenQueriesByPlat returns the number of queries by platforms
func (c *Inspector) LenQueriesByPlat(platforms []string) int {
	count := 0
	for _, query := range c.QueryLoader.QueriesMetadata {
		if contains(platforms, query.Platform) {
			c.tracker.TrackQueryExecuting(query.Aggregation)
			count++
		}
	}
	return count
}

func (c *Inspector) getQueriesByPlat(platforms []string) []model.QueryMetadata {
	queries := make([]model.QueryMetadata, 0)
	for _, query := range c.QueryLoader.QueriesMetadata {
		if contains(platforms, query.Platform) {
			queries = append(queries, query)
		}
	}
	return queries
}

// EnableCoverageReport enables the flag to create a coverage report
func (c *Inspector) EnableCoverageReport() {
	c.enableCoverageReport = true
}

// GetCoverageReport returns the scan coverage report
func (c *Inspector) GetCoverageReport() cover.Report {
	return c.coverageReport
}

// GetFailedQueries returns a map of failed queries and the associated error
func (c *Inspector) GetFailedQueries() map[string]error {
	return c.failedQueries
}

func (c *Inspector) doRun(ctx *QueryContext) (vulns []model.Vulnerability, err error) {
	timeoutCtx, cancel := context.WithTimeout(ctx.Ctx, c.queryExecTimeout)
	defer cancel()
	defer func() {
		if r := recover(); r != nil {
			errMessage := fmt.Sprintf("Recovered from panic during query '%s' run. ", ctx.Query.Metadata.Query)
			err = fmt.Errorf("panic: %v", r)
			fmt.Println()
			log.Err(err).Msg(errMessage)
		}
	}()
	options := []rego.EvalOption{rego.EvalParsedInput(*ctx.payload)}

	var cov *cover.Cover
	if c.enableCoverageReport {
		cov = cover.New()
		options = append(options, rego.EvalQueryTracer(cov))
	}

	results, err := ctx.Query.OpaQuery.Eval(timeoutCtx, options...)
	ctx.payload = nil
	if err != nil {
		if topdown.IsCancel(err) {
			return nil, errors.Wrap(err, "query executing timeout exited")
		}

		return nil, errors.Wrap(err, "failed to evaluate query")
	}
	if c.enableCoverageReport && cov != nil {
		module, parseErr := ast.ParseModule(ctx.Query.Metadata.Query, ctx.Query.Metadata.Content)
		if parseErr != nil {
			return nil, errors.Wrap(parseErr, "failed to parse coverage module")
		}

		c.coverageReport = cov.Report(map[string]*ast.Module{
			ctx.Query.Metadata.Query: module,
		})
	}

	log.Trace().
		Str("scanID", ctx.scanID).
		Msgf("Inspector executed with result %+v, query=%s", results, ctx.Query.Metadata.Query)

	timeoutCtxToDecode, cancelDecode := context.WithTimeout(ctx.Ctx, c.queryExecTimeout)
	defer cancelDecode()
	return c.DecodeQueryResults(ctx, timeoutCtxToDecode, results)
}

// DecodeQueryResults decodes the results into []model.Vulnerability
func (c *Inspector) DecodeQueryResults(
	ctx *QueryContext,
	ctxTimeout context.Context,
	results rego.ResultSet) ([]model.Vulnerability, error) {
	if len(results) == 0 {
		return nil, ErrNoResult
	}

	result := results[0].Bindings

	queryResult, ok := result["result"]
	if !ok {
		return nil, ErrNoResult
	}

	queryResultItems, ok := queryResult.([]interface{})
	if !ok {
		return nil, ErrInvalidResult
	}

	vulnerabilities := make([]model.Vulnerability, 0, len(queryResultItems))
	failedDetectLine := false
	timeOut := false
	for _, queryResultItem := range queryResultItems {
		select {
		case <-ctxTimeout.Done():
			timeOut = true
			break
		default:
			vulnerability, aux := getVulnerabilitiesFromQuery(ctx, c, queryResultItem)
			if aux {
				failedDetectLine = aux
			}
			if vulnerability != nil && !aux {
				vulnerabilities = append(vulnerabilities, *vulnerability)
			}
		}
	}

	if timeOut {
		fmt.Println()
		log.Err(ctxTimeout.Err()).Msgf(
			"Timeout processing the results of the query: %s %s",
			ctx.Query.Metadata.Platform,
			ctx.Query.Metadata.Query)
	}

	if failedDetectLine {
		c.tracker.FailedDetectLine()
	}

	return vulnerabilities, nil
}

func getVulnerabilitiesFromQuery(ctx *QueryContext, c *Inspector, queryResultItem interface{}) (*model.Vulnerability, bool) {
	vulnerability, err := c.vb(ctx, c.tracker, queryResultItem, c.detector)
	if err != nil && err.Error() == ErrNoResult.Error() {
		// Ignoring bad results
		return nil, false
	}
	if err != nil {
		sentryReport.ReportSentry(&sentryReport.Report{
			Message:  fmt.Sprintf("Inspector can't save vulnerability, query=%s", ctx.Query.Metadata.Query),
			Err:      err,
			Location: "func decodeQueryResults()",
			Platform: ctx.Query.Metadata.Platform,
			Metadata: ctx.Query.Metadata.Metadata,
			Query:    ctx.Query.Metadata.Query,
		}, true)

		if _, ok := c.failedQueries[ctx.Query.Metadata.Query]; !ok {
			c.failedQueries[ctx.Query.Metadata.Query] = err
		}

		return nil, false
	}
	file := ctx.Files[vulnerability.FileID]
	if ShouldSkipVulnerability(file.Commands, vulnerability.QueryID) {
		log.Debug().Msgf("Skipping vulnerability in file %s for query '%s':%s", file.FilePath, vulnerability.QueryName, vulnerability.QueryID)
		return nil, false
	}

	if vulnerability.Line == UndetectedVulnerabilityLine {
		return nil, true
	}

	if _, ok := c.excludeResults[vulnerability.SimilarityID]; ok {
		log.Debug().
			Msgf("Excluding result SimilarityID: %s", vulnerability.SimilarityID)
		return nil, false
	} else if checkComment(vulnerability.Line, file.LinesIgnore) {
		log.Debug().
			Msgf("Excluding result Comment: %s", vulnerability.SimilarityID)
		return nil, false
	}

	return vulnerability, false
}

// checkComment checks if the vulnerability should be skipped from comment
func checkComment(line int, ignoreLines []int) bool {
	for _, ignoreLine := range ignoreLines {
		if line == ignoreLine {
			return true
		}
	}
	return false
}

// contains is a simple method to check if a slice
// contains an entry
func contains(s []string, e string) bool {
	if e == "common" {
		return true
	}
	if e == "k8s" {
		e = "kubernetes"
	}
	for _, a := range s {
		if strings.EqualFold(a, e) {
			return true
		}
	}
	return false
}

func isDisabled(queries, queryID string, output bool) bool {
	for _, query := range strings.Split(queries, ",") {
		if strings.EqualFold(query, queryID) {
			return output
		}
	}

	return !output
}

// ShouldSkipVulnerability verifies if the vulnerability in question should be ignored through comment commands
func ShouldSkipVulnerability(command model.CommentsCommands, queryID string) bool {
	if queries, ok := command["enable"]; ok {
		return isDisabled(queries, queryID, false)
	}
	if queries, ok := command["disable"]; ok {
		return isDisabled(queries, queryID, true)
	}
	return false
}

func prepareQueries(queries []model.QueryMetadata, commonLibrary source.RegoLibraries,
	platformLibraries map[string]source.RegoLibraries, tracker Tracker) QueryLoader {
	// track queries loaded
	sum := 0
	for _, metadata := range queries {
		tracker.TrackQueryLoad(metadata.Aggregation)
		sum += metadata.Aggregation
	}
	return QueryLoader{
		commonLibrary:     commonLibrary,
		platformLibraries: platformLibraries,
		querySum:          sum,
		QueriesMetadata:   queries,
	}
}

// LoadQuery loads the query into memory so it can be freed when not used anymore
func (q QueryLoader) LoadQuery(ctx context.Context, query *model.QueryMetadata) (*rego.PreparedEvalQuery, error) {
	opaQuery := rego.PreparedEvalQuery{}

	platformGeneralQuery, ok := q.platformLibraries[query.Platform]
	if !ok {
		return nil, errors.New("failed to get platform library")
	}

	select {
	case <-ctx.Done():
		return nil, ctx.Err()
	default:
		mergedInputData, err := source.MergeInputData(platformGeneralQuery.LibraryInputData, query.InputData)
		if err != nil {
			log.Debug().Msgf("Could not merge %s library input data", query.Platform)
		}
		mergedInputData, err = source.MergeInputData(q.commonLibrary.LibraryInputData, mergedInputData)
		if err != nil {
			log.Debug().Msg("Could not merge common library input data")
		}
		store := inmem.NewFromReader(bytes.NewBufferString(mergedInputData))
		opaQuery, err = rego.New(
			rego.Query(regoQuery),
			rego.Module("Common", q.commonLibrary.LibraryCode),
			rego.Module("Generic", platformGeneralQuery.LibraryCode),
			rego.Module(query.Query, query.Content),
			rego.Store(store),
			rego.UnsafeBuiltins(unsafeRegoFunctions),
		).PrepareForEval(ctx)

		if err != nil {
			sentryReport.ReportSentry(&sentryReport.Report{
				Message:  fmt.Sprintf("Inspector failed to prepare query for evaluation, query=%s", query.Query),
				Err:      err,
				Location: "func NewInspector()",
				Query:    query.Query,
				Metadata: query.Metadata,
				Platform: query.Platform,
			}, true)

			return nil, err
		}

		return &opaQuery, nil
	}
}<|MERGE_RESOLUTION|>--- conflicted
+++ resolved
@@ -282,12 +282,6 @@
 	}
 
 	queries := c.getQueriesByPlat(platforms)
-<<<<<<< HEAD
-=======
-
-	for i, queryMeta := range queries {
-		currentQuery <- 1
->>>>>>> 09fc8c4a
 
 	// Create a channel to collect the results
 	results := make(chan QueryResult, len(queries))
@@ -310,7 +304,6 @@
 	// Start a goroutine to create inspection jobs
 	go c.createInspectionJobs(jobs, queries)
 
-<<<<<<< HEAD
 	go func() {
 		// Wait for all jobs to finish
 		wg.Wait()
@@ -321,10 +314,7 @@
 	// Collect all the results
 	for result := range results {
 		if result.err != nil {
-=======
-		if err != nil {
 			fmt.Println()
->>>>>>> 09fc8c4a
 			sentryReport.ReportSentry(&sentryReport.Report{
 				Message:  fmt.Sprintf("Inspector. query executed with error, query=%s", queries[result.queryID].Query),
 				Err:      result.err,
