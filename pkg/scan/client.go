--- conflicted
+++ resolved
@@ -45,11 +45,8 @@
 	BillOfMaterials             bool
 	ExcludeGitIgnore            bool
 	OpenAPIResolveReferences    bool
-<<<<<<< HEAD
 	ParallelScanFlag            int
-=======
 	MaxFileSizeFlag             int
->>>>>>> 09fc8c4a
 }
 
 // Client represents a scan client
