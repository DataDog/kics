// Package model (go:generate go run -mod=mod github.com/mailru/easyjson/easyjson ./$GOFILE)
package model

import (
	"regexp"
	"sort"
	"strings"

	_ "github.com/mailru/easyjson/gen" // easyjson unmarshaler
	"github.com/rs/zerolog/log"
)

// Constants to describe what kind of file refers
const (
	KindTerraform FileKind = "TF"
	KindJSON      FileKind = "JSON"
	KindYAML      FileKind = "YAML"
	KindYML       FileKind = "YML"
	KindDOCKER    FileKind = "DOCKERFILE"
	KindPROTO     FileKind = "PROTO"
	KindCOMMON    FileKind = "*"
	KindHELM      FileKind = "HELM"
	KindBUILDAH   FileKind = "SH"
<<<<<<< HEAD
	KindCFG       FileKind = "CFG"
=======
	KindINI       FileKind = "INI"
>>>>>>> 57e2bbcb
)

// Constants to describe commands given from comments
const (
	IgnoreLine    CommentCommand = "ignore-line"
	IgnoreBlock   CommentCommand = "ignore-block"
	IgnoreComment CommentCommand = "ignore-comment"
)

// Constants to describe vulnerability's severity
const (
	SeverityHigh   = "HIGH"
	SeverityMedium = "MEDIUM"
	SeverityLow    = "LOW"
	SeverityInfo   = "INFO"
	SeverityTrace  = "TRACE"
)

// Constants to describe issue's type
const (
	IssueTypeMissingAttribute   IssueType = "MissingAttribute"
	IssueTypeRedundantAttribute IssueType = "RedundantAttribute"
	IssueTypeIncorrectValue     IssueType = "IncorrectValue"
)

// Arrays to group all constants of one type
var (
	AllSeverities = []Severity{
		SeverityHigh,
		SeverityMedium,
		SeverityLow,
		SeverityInfo,
		SeverityTrace,
	}

	AllIssueTypesAsString = []string{
		string(IssueTypeMissingAttribute),
		string(IssueTypeRedundantAttribute),
		string(IssueTypeIncorrectValue),
	}
)

var (
	// KICSCommentRgxp is the regexp to identify if a comment is a KICS comment
	KICSCommentRgxp = regexp.MustCompile(`^((/{2})|#|;)*\s*kics-scan\s*`)
	// KICSCommentRgxpYaml is the regexp to identify if the comment has KICS comment at the end of the comment in YAML
	KICSCommentRgxpYaml = regexp.MustCompile(`((/{2})|#)*\s*kics-scan\s*(ignore-line|ignore-block)\s*\n*$`)
)

// Version - is the model for the version response
type Version struct {
	Latest           bool   `json:"is_latest"`
	LatestVersionTag string `json:"latest_version"`
}

// VulnerabilityLines is the representation of the found line for issue
type VulnerabilityLines struct {
	Line                  int
	VulnLines             *[]CodeLine
	LineWithVulnerability string
	ResolvedFile          string
}

// CommentCommand represents a command given from a comment
type CommentCommand string

// FileKind is the extension of a file
type FileKind string

// Severity of the vulnerability
type Severity string

// IssueType is the issue's type string representation
type IssueType string

// CodeLine is the lines containing and adjacent to the vulnerability line with their respective positions
type CodeLine struct {
	Position int
	Line     string
}

// ExtractedPathObject is the struct that contains the path location of extracted source
// and a boolean to check if it is a local source
type ExtractedPathObject struct {
	Path      string
	LocalPath bool
}

// CommentsCommands list of commands on a file that will be parsed
type CommentsCommands map[string]string

// FileMetadata is a representation of basic information and content of a file
type FileMetadata struct {
	ID                string `db:"id"`
	ScanID            string `db:"scan_id"`
	Document          Document
	LineInfoDocument  map[string]interface{}
	OriginalData      string   `db:"orig_data"`
	Kind              FileKind `db:"kind"`
	FilePath          string   `db:"file_path"`
	Content           string
	HelmID            string
	IDInfo            map[int]interface{}
	Commands          CommentsCommands
	LinesIgnore       []int
	ResolvedFiles     map[string]ResolvedFile
	LinesOriginalData *[]string
}

// QueryMetadata is a representation of general information about a query
type QueryMetadata struct {
	InputData string
	Query     string
	Content   string
	Metadata  map[string]interface{}
	Platform  string
	// special field for generic queries
	// represents how many queries are aggregated into a single rego file
	Aggregation int
}

// Vulnerability is a representation of a detected vulnerability in scanned files
// after running a query
type Vulnerability struct {
	ID               int         `json:"id"`
	ScanID           string      `db:"scan_id" json:"-"`
	SimilarityID     string      `db:"similarity_id" json:"similarityID"`
	FileID           string      `db:"file_id" json:"-"`
	FileName         string      `db:"file_name" json:"fileName"`
	QueryID          string      `db:"query_id" json:"queryID"`
	QueryName        string      `db:"query_name" json:"queryName"`
	QueryURI         string      `json:"-"`
	Category         string      `json:"category"`
	Description      string      `json:"description"`
	DescriptionID    string      `json:"descriptionID"`
	Platform         string      `db:"platform" json:"platform"`
	Severity         Severity    `json:"severity"`
	Line             int         `json:"line"`
	VulnLines        *[]CodeLine `json:"vulnLines"`
	ResourceType     string      `db:"resource_type" json:"resourceType"`
	ResourceName     string      `db:"resource_name" json:"resourceName"`
	IssueType        IssueType   `db:"issue_type" json:"issueType"`
	SearchKey        string      `db:"search_key" json:"searchKey"`
	SearchLine       int         `db:"search_line" json:"searchLine"`
	SearchValue      string      `db:"search_value" json:"searchValue"`
	KeyExpectedValue string      `db:"key_expected_value" json:"expectedValue"`
	KeyActualValue   string      `db:"key_actual_value" json:"actualValue"`
	Value            *string     `db:"value" json:"value"`
	Output           string      `json:"-"`
	CloudProvider    string      `json:"cloud_provider"`
	Remediation      string      `db:"remediation" json:"remediation"`
	RemediationType  string      `db:"remediation_type" json:"remediation_type"`
}

// QueryConfig is a struct that contains the fileKind and platform of the rego query
type QueryConfig struct {
	FileKind []FileKind
	Platform string
}

// ResolvedFiles keeps the information of all file/template resolved
type ResolvedFiles struct {
	File     []ResolvedHelm
	Excluded []string
}

// ResolvedHelm keeps the information of a file/template resolved
type ResolvedHelm struct {
	FileName     string
	Content      []byte
	OriginalData []byte
	SplitID      string
	IDInfo       map[int]interface{}
}

// Extensions represents a list of supported extensions
type Extensions map[string]struct{}

// Include returns true if an extension is included in supported extensions listed
// otherwise returns false
func (e Extensions) Include(ext string) bool {
	_, b := e[ext]

	return b
}

// LineObject is the struct that will hold line information for each key
type LineObject struct {
	Line int                      `json:"_kics_line"`
	Arr  []map[string]*LineObject `json:"_kics_arr,omitempty"`
}

// MatchedFilesRegex returns the regex rule to identify if an extension is supported or not
func (e Extensions) MatchedFilesRegex() string {
	if len(e) == 0 {
		return "NO_MATCHED_FILES"
	}

	var parts []string
	for ext := range e {
		parts = append(parts, "\\"+ext)
	}

	sort.Strings(parts)

	return "(.*)(" + strings.Join(parts, "|") + ")$"
}

// FileMetadatas is a slice of FileMetadata
type FileMetadatas []FileMetadata

// ToMap creates a map of FileMetadatas, which the key is the FileMedata ID and the value is the FileMetadata
func (m FileMetadatas) ToMap() map[string]FileMetadata {
	c := make(map[string]FileMetadata, len(m))
	for i := 0; i < len(m); i++ {
		c[m[i].ID] = m[i]
	}
	return c
}

// Documents (easyjson:json)
type Documents struct {
	Documents []Document `json:"document"`
}

// Document (easyjson:json)
type Document map[string]interface{}

// Combine merge documents from FileMetadatas using the ID as reference for Document ID and FileName as reference for file
func (m FileMetadatas) Combine(lineInfo bool) Documents {
	documents := Documents{Documents: make([]Document, 0, len(m))}
	for i := 0; i < len(m); i++ {
		_, ignore := m[i].Commands["ignore"]
		if len(m[i].Document) == 0 {
			continue
		}
		if ignore {
			log.Debug().Msgf("Ignoring file %s", m[i].FilePath)
			continue
		}
		if lineInfo {
			m[i].LineInfoDocument["id"] = m[i].ID
			m[i].LineInfoDocument["file"] = m[i].FilePath
			documents.Documents = append(documents.Documents, m[i].LineInfoDocument)
		} else {
			m[i].Document["id"] = m[i].ID
			m[i].Document["file"] = m[i].FilePath
			documents.Documents = append(documents.Documents, m[i].Document)
		}
	}
	return documents
}

// AnalyzedPaths is a slice of types and excluded files obtained from the Analyzer
type AnalyzedPaths struct {
	Types       []string
	Exc         []string
	ExpectedLOC int
}

// ResolvedFileSplit is a struct that contains the information of a resolved file, the path and the lines of the file
type ResolvedFileSplit struct {
	Path  string
	Lines []string
}

// ResolvedFile is a struct that contains the information of a resolved file, the path and the content in bytes of the file
type ResolvedFile struct {
	Path         string
	Content      []byte
	LinesContent *[]string
}<|MERGE_RESOLUTION|>--- conflicted
+++ resolved
@@ -21,11 +21,8 @@
 	KindCOMMON    FileKind = "*"
 	KindHELM      FileKind = "HELM"
 	KindBUILDAH   FileKind = "SH"
-<<<<<<< HEAD
 	KindCFG       FileKind = "CFG"
-=======
 	KindINI       FileKind = "INI"
->>>>>>> 57e2bbcb
 )
 
 // Constants to describe commands given from comments
