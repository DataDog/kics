FROM --platform=${BUILDPLATFORM:-linux/amd64} registry.access.redhat.com/ubi8:latest AS build_env

WORKDIR /build

ENV PATH=$PATH:/usr/local/go/bin

ADD https://golang.org/dl/go1.18.2.linux-amd64.tar.gz .
RUN yum install git gcc -y \
  && rm -rf /usr/local/go && tar -C /usr/local -xzf go1.18.2.linux-amd64.tar.gz \
  && rm -f go1.18.2.linux-amd64.tar.gz

ENV GOPRIVATE=github.com/Checkmarx/*
ARG VERSION="development"
ARG COMMIT="NOCOMMIT"
ARG SENTRY_DSN=""
ARG DESCRIPTIONS_URL=""

ARG TARGETOS
ARG TARGETARCH

# Copy go mod and sum files
COPY go.mod .
COPY go.sum .

# Get dependancies - will also be cached if we won't change mod/sum
RUN go mod download -x

# COPY the source code as the last step
COPY . .

# Build the Go app
RUN CGO_ENABLED=0 GOOS=${TARGETOS} GOARCH=${TARGETARCH} go build \
  -ldflags "-s -w -X github.com/Checkmarx/kics/internal/constants.Version=${VERSION} -X github.com/Checkmarx/kics/internal/constants.SCMCommit=${COMMIT} -X github.com/Checkmarx/kics/internal/constants.SentryDSN=${SENTRY_DSN} -X github.com/Checkmarx/kics/internal/constants.BaseURL=${DESCRIPTIONS_URL}" \
  -a -installsuffix cgo \
  -o bin/kics cmd/console/main.go

FROM registry.access.redhat.com/ubi8:latest

ENV RELEASE=$RELEASE \
  VERSION=$VERSION

LABEL name="KICS" \
  summary="Provides the latest release of the KICS (Keeping Infrastructure as Code Secure) scanner" \
  description="Checkmarx/kics is an opensource project that enable you to find security vulnerabilities, compliance issues, and infrastructure misconfigurations early in the development cycle of your infrastructure-as-code find more in https://kics.io" \
  maintainer="kics@checkmarx.com" \
  vendor="Checkmarx" \
<<<<<<< HEAD
  version="v1.5.14" \
=======
  version="v1.6.1" \
>>>>>>> 5673197f
  release="1" \
  io.k8s.display-name="KICS by Checkmarx" \
  io.openshift.tags="kics checkmarx"

ARG KUSER=kics
ARG KGROUP=kics
ARG UID=1000
ARG GID=1000

RUN yum install git wget unzip -y \
  && groupadd -g ${UID} ${KGROUP} \
  && adduser \
  --home-dir /app/bin \
  --no-create-home \
  --uid ${UID} \
  -g ${KGROUP} \
  -s /bin/bash \
  ${KUSER}


USER ${KUSER}

COPY LICENSE /licenses/LICENSE

WORKDIR /app/bin

USER root

# Install Terraform and Terraform plugins
RUN wget https://releases.hashicorp.com/terraform/1.1.3/terraform_1.1.3_linux_amd64.zip
RUN unzip terraform_1.1.3_linux_amd64.zip && rm terraform_1.1.3_linux_amd64.zip
RUN mv terraform /usr/bin/terraform

RUN wget https://releases.hashicorp.com/terraform-provider-azurerm/2.95.0/terraform-provider-azurerm_2.95.0_linux_amd64.zip
RUN wget https://releases.hashicorp.com/terraform-provider-aws/3.72.0/terraform-provider-aws_3.72.0_linux_amd64.zip
RUN wget https://releases.hashicorp.com/terraform-provider-google/4.10.0/terraform-provider-google_4.10.0_linux_amd64.zip
RUN unzip terraform-provider-azurerm_2.95.0_linux_amd64.zip && rm terraform-provider-azurerm_2.95.0_linux_amd64.zip
RUN unzip terraform-provider-google_4.10.0_linux_amd64.zip && rm terraform-provider-google_4.10.0_linux_amd64.zip
RUN unzip terraform-provider-aws_3.72.0_linux_amd64.zip && rm terraform-provider-aws_3.72.0_linux_amd64.zip
RUN mkdir ~/.terraform.d && mkdir ~/.terraform.d/plugins && mkdir ~/.terraform.d/plugins/linux_amd64 && mv terraform-provider-aws_v3.72.0_x5 terraform-provider-google_v4.10.0_x5 terraform-provider-azurerm_v2.95.0_x5 ~/.terraform.d/plugins/linux_amd64

USER ${KUSER}

# Copy built binary to the runtime container
COPY --chown=${KUSER}:${KGROUP} --from=build_env /build/bin/kics /app/bin/kics
COPY --chown=${KUSER}:${KGROUP} --from=build_env /build/assets/ /app/bin/assets/

ENV PATH $PATH:/app/bin

# Command to run the executable
ENTRYPOINT ["/app/bin/kics"]<|MERGE_RESOLUTION|>--- conflicted
+++ resolved
@@ -44,11 +44,7 @@
   description="Checkmarx/kics is an opensource project that enable you to find security vulnerabilities, compliance issues, and infrastructure misconfigurations early in the development cycle of your infrastructure-as-code find more in https://kics.io" \
   maintainer="kics@checkmarx.com" \
   vendor="Checkmarx" \
-<<<<<<< HEAD
-  version="v1.5.14" \
-=======
-  version="v1.6.1" \
->>>>>>> 5673197f
+  version="v1.6.2" \
   release="1" \
   io.k8s.display-name="KICS by Checkmarx" \
   io.openshift.tags="kics checkmarx"
