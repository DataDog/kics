name: go-ci

on:
  pull_request:
    branches: [master]

jobs:
  lint:
    name: lint
    runs-on: ubuntu-latest
    steps:
      - uses: actions/checkout@v3
<<<<<<< HEAD
      - name: Set up Go
        uses: actions/setup-go@v5
        with:
          go-version-file: go.mod
=======
      - name: Set up Go 1.22.x
        uses: actions/setup-go@v4
        with:
          go-version: 1.22.x
>>>>>>> 1250d34e
          cache: false
      - name: golangci-lint
        uses: golangci/golangci-lint-action@v3.5.0
        with:
          version: v1.57.2
          args: -c .golangci.yml --timeout 20m
  go-generate:
    name: go-generate
    runs-on: ubuntu-latest
    steps:
<<<<<<< HEAD
=======
      - name: Set up Go 1.22.x
        uses: actions/setup-go@v4
        with:
          go-version: 1.22.x
>>>>>>> 1250d34e
      - name: Check out code
        uses: actions/checkout@v3
        with:
          persist-credentials: false
          fetch-depth: 0
      - name: Set up Go
        uses: actions/setup-go@v5
        with:
          go-version-file: go.mod
      - name: Generate mocks and marshall/unmarshall code
        run: make generate
  unit-tests:
    name: unit-tests
    strategy:
      matrix:
        go-version: [1.22.x]
        os: [ubuntu-latest, windows-latest, macos-latest]
    runs-on: ${{ matrix.os }}
    steps:
<<<<<<< HEAD
      - name: Set up Go
        uses: actions/setup-go@v5
=======
      - name: Set up Go 1.22.x
        uses: actions/setup-go@v4
>>>>>>> 1250d34e
        with:
          go-version: ${{ matrix.go-version }}
      - name: Check out code into the Go module directory
        uses: actions/checkout@v3
        with:
          persist-credentials: false
      - name: Get cache paths
        id: go-cache-paths
        shell: bash
        run: echo "GO_BUILD=$(go env GOCACHE)" >>$GITHUB_OUTPUT
      - name: Cache dependencies
        uses: actions/cache@v3
        with:
          path: ${{ steps.go-cache-paths.outputs.GO_BUILD }}
          key: ${{ runner.os }}-go-${{ hashFiles('**/go.sum') }}
          restore-keys: |
            ${{ runner.OS }}-build-${{ env.cache-name }}
            ${{ runner.OS }}-build-
            ${{ runner.OS }}-
      - name: Get Modules
        run: |
          go mod vendor
      - name: Set Windows Page size
        if: matrix.os == 'windows-latest'
        uses: al-cheb/configure-pagefile-action@v1.3
        with:
          minimum-size: 32GB
          maximum-size: 32GB
          disk-root: "C:"
      - name: Test and Generate Report Dev
        if: matrix.os != 'windows-latest'
        run: |
          go test -tags dev -mod=vendor -v -timeout 2100s $(go list -tags dev ./... | grep -v e2e) -count=1 -coverprofile=cover.out | tee unit-test.log
          result_code=${PIPESTATUS[0]}
          exit $result_code
      - name: Test and Generate Report Windows Dev
        if: matrix.os == 'windows-latest'
        run: |
          go test -mod=vendor -tags dev -v -timeout 2100s $(go list -tags dev ./... | grep -v e2e) -count=1 -coverprofile=cover.out | tee unit-test.log
      - name: Archive test logs
        if: always()
        uses: actions/upload-artifact@v3
        with:
          name: unit-test-${{ runner.os }}-${{ github.event.pull_request.head.sha }}.log
          path: unit-test.log
  security-scan:
    name: security-scan
    runs-on: ubuntu-latest
    env:
      GO111MODULE: on
    steps:
      - name: Checkout Source
        uses: actions/checkout@v3
      - name: Run Gosec Security Scanner
        uses: securego/gosec@master
        with:
          args: "-no-fail -fmt sarif -out results.sarif ./..."
      - name: Upload SARIF file
        uses: github/codeql-action/upload-sarif@v3
        with:
          sarif_file: results.sarif<|MERGE_RESOLUTION|>--- conflicted
+++ resolved
@@ -10,17 +10,10 @@
     runs-on: ubuntu-latest
     steps:
       - uses: actions/checkout@v3
-<<<<<<< HEAD
       - name: Set up Go
         uses: actions/setup-go@v5
         with:
           go-version-file: go.mod
-=======
-      - name: Set up Go 1.22.x
-        uses: actions/setup-go@v4
-        with:
-          go-version: 1.22.x
->>>>>>> 1250d34e
           cache: false
       - name: golangci-lint
         uses: golangci/golangci-lint-action@v3.5.0
@@ -31,13 +24,6 @@
     name: go-generate
     runs-on: ubuntu-latest
     steps:
-<<<<<<< HEAD
-=======
-      - name: Set up Go 1.22.x
-        uses: actions/setup-go@v4
-        with:
-          go-version: 1.22.x
->>>>>>> 1250d34e
       - name: Check out code
         uses: actions/checkout@v3
         with:
@@ -57,13 +43,8 @@
         os: [ubuntu-latest, windows-latest, macos-latest]
     runs-on: ${{ matrix.os }}
     steps:
-<<<<<<< HEAD
       - name: Set up Go
         uses: actions/setup-go@v5
-=======
-      - name: Set up Go 1.22.x
-        uses: actions/setup-go@v4
->>>>>>> 1250d34e
         with:
           go-version: ${{ matrix.go-version }}
       - name: Check out code into the Go module directory
