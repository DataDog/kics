name: goreleaser

on:
  push:
    tags:
      - 'v*'

jobs:
  goreleaser:
    runs-on: ubuntu-latest
    steps:
      -
        name: Checkout
        uses: actions/checkout@v2
        with:
          fetch-depth: 0
      -
        name: Set up Go
        uses: actions/setup-go@v2
        with:
          go-version: 1.15
      -
        name: Run GoReleaser
        uses: goreleaser/goreleaser-action@v2
        with:
          version: latest
          args: release --rm-dist
        env:
          GITHUB_TOKEN: ${{ secrets.GITHUB_TOKEN }}
          
  push_to_registry:
    name: Push Docker image to Docker Hub
    runs-on: ubuntu-latest
    steps:
      - name: Check out the repo
        uses: actions/checkout@v2
      - name: Push to Docker Hub
        uses: docker/build-push-action@v1
        with:
          username: ${{ secrets.DOCKER_USERNAME }}
          password: ${{ secrets.DOCKER_PASSWORD }}
          repository: checkmarx/kics
<<<<<<< HEAD
          tag_with_ref: true
          tags: latest 
=======
          tag_with_ref: true
>>>>>>> d38d4e69
<|MERGE_RESOLUTION|>--- conflicted
+++ resolved
@@ -40,9 +40,5 @@
           username: ${{ secrets.DOCKER_USERNAME }}
           password: ${{ secrets.DOCKER_PASSWORD }}
           repository: checkmarx/kics
-<<<<<<< HEAD
           tag_with_ref: true
-          tags: latest 
-=======
-          tag_with_ref: true
->>>>>>> d38d4e69
+          tags: latest 