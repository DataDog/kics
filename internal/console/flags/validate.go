--- conflicted
+++ resolved
@@ -9,11 +9,8 @@
 	"validateMultiStrEnum":              validateMultiStrEnum,
 	"validateStrEnum":                   validateStrEnum,
 	"allQueriesID":                      allQueriesID,
-<<<<<<< HEAD
 	"validateWorkersFlag":               validateWorkersFlag,
-=======
 	"validatePath":                      validatePath,
->>>>>>> ca216267
 }
 
 func isQueryID(id string) bool {
