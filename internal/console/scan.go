--- conflicted
+++ resolved
@@ -143,11 +143,8 @@
 		ParallelScanFlag:            flags.GetIntFlag(flags.ParallelScanFile),
 		MaxFileSizeFlag:             flags.GetIntFlag(flags.MaxFileSizeFlag),
 		UseOldSeverities:            flags.GetBoolFlag(flags.UseOldSeveritiesFlag),
-<<<<<<< HEAD
+		MaxResolverDepth:            flags.GetIntFlag(flags.MaxResolverDepth),
 		KicsComputeNewSimID:         flags.GetBoolFlag(flags.KicsComputeNewSimIDFlag),
-=======
-		MaxResolverDepth:            flags.GetIntFlag(flags.MaxResolverDepth),
->>>>>>> cfbb06de
 	}
 
 	return &scanParams
