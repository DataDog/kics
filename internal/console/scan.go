--- conflicted
+++ resolved
@@ -140,11 +140,8 @@
 		BillOfMaterials:             flags.GetBoolFlag(flags.BomFlag),
 		ExcludeGitIgnore:            flags.GetBoolFlag(flags.ExcludeGitIgnore),
 		OpenAPIResolveReferences:    flags.GetBoolFlag(flags.OpenAPIReferencesFlag),
-<<<<<<< HEAD
 		ParallelScanFlag:            flags.GetIntFlag(flags.ParallelScanFile),
-=======
 		MaxFileSizeFlag:             flags.GetIntFlag(flags.MaxFileSizeFlag),
->>>>>>> 09fc8c4a
 	}
 
 	return &scanParams
