package test

import (
	"bytes"
	"encoding/json"
	"errors"
	"fmt"
	"io"
	"os"
	"path/filepath"
	"strings"

	"github.com/Checkmarx/kics/pkg/model"
	"github.com/spf13/cobra"
)

const (
	// ValidUUIDRegex is a constant representing a regular expression rule to validate UUID string
	ValidUUIDRegex = `(?i)^[0-9a-f]{8}-[0-9a-f]{4}-[0-5][0-9a-f]{3}-[089ab][0-9a-f]{3}-[0-9a-f]{12}$`
	positive       = "positive.tf"
)

type execute func() error

// CaptureOutput changes default stdout to intercept into a buffer, converts it to string and returns it
func CaptureOutput(funcToExec execute) (string, error) {
	old := os.Stdout
	r, w, _ := os.Pipe()
	os.Stdout = w

	err := funcToExec()

	outC := make(chan string)

	go func() {
		var buf bytes.Buffer
		if _, errs := io.Copy(&buf, r); errs != nil {
			return
		}
		outC <- buf.String()
	}()

	if errs := w.Close(); errs != nil {
		return "", errs
	}
	os.Stdout = old
	out := <-outC

	return out, err
}

// CaptureCommandOutput set cobra command args, if necessary, then capture the output
func CaptureCommandOutput(cmd *cobra.Command, args []string) (string, error) {
	if len(args) > 0 {
		cmd.SetArgs(args)
	}

	return CaptureOutput(cmd.Execute)
}

// ChangeCurrentDir gets current working directory and changes to its parent until finds the desired directory
// or fail
func ChangeCurrentDir(desiredDir string) error {
	for currentDir, err := os.Getwd(); GetCurrentDirName(currentDir) != desiredDir; currentDir, err = os.Getwd() {
		if err == nil {
			if err = os.Chdir(".."); err != nil {
				fmt.Print(formatCurrentDirError(err))
				return errors.New(formatCurrentDirError(err))
			}
		} else {
			return errors.New(formatCurrentDirError(err))
		}
	}
	return nil
}

func formatCurrentDirError(err error) string {
	return fmt.Sprintf("change path error = %v", err)
}

// GetCurrentDirName returns current working directory
func GetCurrentDirName(path string) string {
	dirs := strings.Split(path, string(os.PathSeparator))
	if dirs[len(dirs)-1] == "" && len(dirs) > 1 {
		return dirs[len(dirs)-2]
	}
	return dirs[len(dirs)-1]
}

// StringifyStruct stringify struct for pretty print
func StringifyStruct(v interface{}) (string, error) {
	jsonValue, err := json.MarshalIndent(v, "", "  ")
	if err != nil {
		return "", err
	}
	return string(jsonValue), nil
}

// MapToStringSlice extract slice of keys from a map[string]string
func MapToStringSlice(stringKeyMap map[string]string) []string {
	keys := make([]string, len(stringKeyMap))

	i := 0
	for k := range stringKeyMap {
		keys[i] = k
		i++
	}
	return keys
}

var queryHigh = model.QueryResult{
	QueryName:                   "ALB protocol is HTTP",
	QueryID:                     "de7f5e83-da88-4046-871f-ea18504b1d43",
	Description:                 "ALB protocol is HTTP Description",
	DescriptionID:               "504b1d43",
	CISDescriptionIDFormatted:   "testCISID",
	CISDescriptionTitle:         "testCISTitle",
	CISDescriptionTextFormatted: "testCISDescription",
	Severity:                    model.SeverityHigh,
	Files: []model.VulnerableFile{
		{
			FileName:         positive,
			Line:             25,
			IssueType:        "MissingAttribute",
			SearchKey:        "aws_alb_listener[front_end].default_action.redirect",
			KeyExpectedValue: "'default_action.redirect.protocol' is equal 'HTTPS'",
			KeyActualValue:   "'default_action.redirect.protocol' is missing",
			Value:            nil,
			VulnLines:        &[]model.CodeLine{},
		},
		{
			FileName:         positive,
			Line:             19,
			IssueType:        "IncorrectValue",
			SearchKey:        "aws_alb_listener[front_end].default_action.redirect",
			KeyExpectedValue: "'default_action.redirect.protocol' is equal 'HTTPS'",
			KeyActualValue:   "'default_action.redirect.protocol' is equal 'HTTP'",
			Value:            nil,
			VulnLines:        &[]model.CodeLine{},
		},
	},
}

var queryMedium = model.QueryResult{
	QueryName:     "AmazonMQ Broker Encryption Disabled",
	Description:   "AmazonMQ Broker should have Encryption Options defined",
	QueryID:       "3db3f534-e3a3-487f-88c7-0a9fbf64b702",
	CloudProvider: "AWS",
	Severity:      model.SeverityMedium,
	Files: []model.VulnerableFile{
		{
			FileName:         positive,
			Line:             1,
			IssueType:        "MissingAttribute",
			SimilarityID:     "6b76f7a507e200bb2c73468ec9649b099da96a4efa0f49a3bdc88e12476d8ee7",
			SearchKey:        "resource.aws_mq_broker[positive1]",
			KeyExpectedValue: "resource.aws_mq_broker[positive1].encryption_options is defined",
			KeyActualValue:   "resource.aws_mq_broker[positive1].encryption_options is not defined",
			Value:            nil,
			VulnLines:        &[]model.CodeLine{},
		},
	},
}

var queryMedium2 = model.QueryResult{
	QueryName: "GuardDuty Detector Disabled",
	QueryID:   "704dadd3-54fc-48ac-b6a0-02f170011473",
	Severity:  model.SeverityMedium,
	Files: []model.VulnerableFile{
		{
			FileName:         filepath.Join("assets", "queries", "terraform", "aws", "guardduty_detector_disabled", "test", "positive.tf"),
			Line:             2,
			IssueType:        "IncorrectValue",
			SearchKey:        "aws_guardduty_detector[positive1].enable",
			KeyExpectedValue: "GuardDuty Detector should be Enabled",
			KeyActualValue:   "GuardDuty Detector is not Enabled",
			Value:            nil,
			VulnLines:        &[]model.CodeLine{},
		},
	},
	Platform:    "Terraform",
	Description: "Make sure that Amazon GuardDuty is Enabled",
}

var queryInfo = model.QueryResult{
	QueryName: "Resource Not Using Tags",
	QueryID:   "e38a8e0a-b88b-4902-b3fe-b0fcb17d5c10",
	Severity:  model.SeverityInfo,
	Files: []model.VulnerableFile{
		{
			FileName:         filepath.Join("assets", "queries", "terraform", "aws", "guardduty_detector_disabled", "test", "negative.tf"),
			Line:             1,
			IssueType:        "MissingAttribute",
			SearchKey:        "aws_guardduty_detector[{{negative1}}]",
			KeyExpectedValue: "aws_guardduty_detector[{{negative1}}].tags is defined and not null",
			KeyActualValue:   "aws_guardduty_detector[{{negative1}}].tags is undefined or null",
			Value:            nil,
			VulnLines:        &[]model.CodeLine{},
		},
		{
			FileName:         filepath.Join("assets", "queries", "terraform", "aws", "guardduty_detector_disabled", "test", "positive.tf"),
			Line:             1,
			IssueType:        "MissingAttribute",
			SearchKey:        "aws_guardduty_detector[{{positive1}}]",
			KeyExpectedValue: "aws_guardduty_detector[{{positive1}}].tags is defined and not null",
			KeyActualValue:   "aws_guardduty_detector[{{positive1}}].tags is undefined or null",
			Value:            nil,
			VulnLines:        &[]model.CodeLine{},
		},
	},
	Platform:    "Terraform",
	Description: "AWS services resource tags are an essential part of managing components",
}

var queryHighExperimental = model.QueryResult{
	QueryName:                   "ALB protocol is HTTP",
	QueryID:                     "de7f5e83-da88-4046-871f-ea18504b1d43",
	Description:                 "ALB protocol is HTTP Description",
	DescriptionID:               "504b1d43",
	CISDescriptionIDFormatted:   "testCISID",
	CISDescriptionTitle:         "testCISTitle",
	CISDescriptionTextFormatted: "testCISDescription",
	Severity:                    model.SeverityHigh,
	Experimental:                true,
	Files: []model.VulnerableFile{
		{
			FileName:         positive,
			Line:             25,
			IssueType:        "MissingAttribute",
			SearchKey:        "aws_alb_listener[front_end].default_action.redirect",
			KeyExpectedValue: "'default_action.redirect.protocol' is equal 'HTTPS'",
			KeyActualValue:   "'default_action.redirect.protocol' is missing",
			Value:            nil,
			VulnLines:        &[]model.CodeLine{},
		},
		{
			FileName:         positive,
			Line:             19,
			IssueType:        "IncorrectValue",
			SearchKey:        "aws_alb_listener[front_end].default_action.redirect",
			KeyExpectedValue: "'default_action.redirect.protocol' is equal 'HTTPS'",
			KeyActualValue:   "'default_action.redirect.protocol' is equal 'HTTP'",
			Value:            nil,
			VulnLines:        &[]model.CodeLine{},
		},
	},
}

var queryHighCWE = model.QueryResult{
	QueryName:                   "AMI Not Encrypted",
	QueryID:                     "97707503-a22c-4cd7-b7c0-f088fa7cf830",
	Description:                 "AWS AMI Encryption is not enabled",
	DescriptionID:               "a4342f0",
	CISDescriptionIDFormatted:   "testCISID",
	CISDescriptionTitle:         "testCISTitle",
	CISDescriptionTextFormatted: "testCISDescription",
	Severity:                    model.SeverityHigh,
	Files: []model.VulnerableFile{
		{
			FileName:         positive,
			Line:             30,
			IssueType:        "MissingAttribute",
			SearchKey:        "aws_alb_listener[front_end].default_action.redirect",
			KeyExpectedValue: "'default_action.redirect.protocol' is equal 'HTTPS'",
			KeyActualValue:   "'default_action.redirect.protocol' is missing",
			Value:            nil,
			VulnLines:        &[]model.CodeLine{},
		},
		{
			FileName:         positive,
			Line:             35,
			IssueType:        "IncorrectValue",
			SearchKey:        "aws_alb_listener[front_end].default_action.redirect",
			KeyExpectedValue: "'default_action.redirect.protocol' is equal 'HTTPS'",
			KeyActualValue:   "'default_action.redirect.protocol' is equal 'HTTP'",
			Value:            nil,
			VulnLines:        &[]model.CodeLine{},
		},
	},
	CWE: "22",
}

// SummaryMock a summary to be used without running kics scan
var SummaryMock = model.Summary{
	Counters: model.Counters{
		ScannedFiles:           1,
		ParsedFiles:            1,
		FailedToScanFiles:      0,
		TotalQueries:           1,
		FailedToExecuteQueries: 0,
	},
	Queries: []model.QueryResult{
		queryHigh,
	},
	SeveritySummary: model.SeveritySummary{
		ScanID: "console",
		SeverityCounters: map[model.Severity]int{
			model.SeverityInfo:     0,
			model.SeverityLow:      0,
			model.SeverityMedium:   0,
			model.SeverityHigh:     2,
			model.SeverityCritical: 0,
		},
		TotalCounter: 2,
	},
	ScannedPaths: []string{
		"./",
	},
}

// ComplexSummaryMock a summary with more results to be used without running kics scan
var ComplexSummaryMock = model.Summary{
	Counters: model.Counters{
		ScannedFiles:           2,
		ParsedFiles:            2,
		FailedToScanFiles:      0,
		TotalQueries:           3,
		FailedToExecuteQueries: 0,
	},
	Queries: []model.QueryResult{
		queryHigh,
		queryMedium,
		queryHighCWE,
	},
	SeveritySummary: model.SeveritySummary{
		ScanID: "console",
		SeverityCounters: map[model.Severity]int{
<<<<<<< HEAD
			model.SeverityInfo:     0,
			model.SeverityLow:      0,
			model.SeverityMedium:   1,
			model.SeverityHigh:     2,
			model.SeverityCritical: 0,
=======
			model.SeverityInfo:   0,
			model.SeverityLow:    0,
			model.SeverityMedium: 1,
			model.SeverityHigh:   4,
>>>>>>> 0d07994e
		},
		TotalCounter: 5,
	},
	LatestVersion: model.Version{
		Latest: true,
	},
}

var ComplexSummaryMockWithExperimental = model.Summary{
	Counters: model.Counters{
		ScannedFiles:           2,
		ParsedFiles:            2,
		FailedToScanFiles:      0,
		TotalQueries:           2,
		FailedToExecuteQueries: 0,
	},
	Queries: []model.QueryResult{
		queryHighExperimental,
		queryMedium,
	},
	SeveritySummary: model.SeveritySummary{
		ScanID: "console",
		SeverityCounters: map[model.Severity]int{
			model.SeverityInfo:     0,
			model.SeverityLow:      0,
			model.SeverityMedium:   1,
			model.SeverityHigh:     2,
			model.SeverityCritical: 0,
		},
		TotalCounter: 3,
	},
	LatestVersion: model.Version{
		Latest: true,
	},
}

// ExampleSummaryMock a summary with specific results to CycloneDX report tests
var ExampleSummaryMock = model.Summary{
	Counters: model.Counters{
		ScannedFiles:           2,
		ParsedFiles:            2,
		FailedToScanFiles:      0,
		TotalQueries:           2,
		FailedToExecuteQueries: 0,
	},
	Queries: []model.QueryResult{
		queryInfo,
		queryMedium2,
	},
	SeveritySummary: model.SeveritySummary{
		ScanID: "console",
		SeverityCounters: map[model.Severity]int{
			model.SeverityInfo:     2,
			model.SeverityLow:      0,
			model.SeverityMedium:   1,
			model.SeverityHigh:     0,
			model.SeverityCritical: 0,
		},
		TotalCounter: 3,
	},
	ScannedPaths: []string{
		"./",
	},
}

// SimpleSummaryMock a summary with specific results to ASFF report tests
var SimpleSummaryMock = model.Summary{
	Counters: model.Counters{
		ScannedFiles:           1,
		ParsedFiles:            1,
		FailedToScanFiles:      0,
		TotalQueries:           1,
		FailedToExecuteQueries: 0,
	},
	Queries: []model.QueryResult{
		queryMedium,
	},
	SeveritySummary: model.SeveritySummary{
		ScanID: "console",
		SeverityCounters: map[model.Severity]int{
			model.SeverityInfo:     0,
			model.SeverityLow:      0,
			model.SeverityMedium:   1,
			model.SeverityHigh:     0,
			model.SeverityCritical: 0,
		},
		TotalCounter: 1,
	},
	ScannedPaths: []string{
		"./",
	},
}<|MERGE_RESOLUTION|>--- conflicted
+++ resolved
@@ -325,18 +325,11 @@
 	SeveritySummary: model.SeveritySummary{
 		ScanID: "console",
 		SeverityCounters: map[model.Severity]int{
-<<<<<<< HEAD
 			model.SeverityInfo:     0,
 			model.SeverityLow:      0,
 			model.SeverityMedium:   1,
 			model.SeverityHigh:     2,
 			model.SeverityCritical: 0,
-=======
-			model.SeverityInfo:   0,
-			model.SeverityLow:    0,
-			model.SeverityMedium: 1,
-			model.SeverityHigh:   4,
->>>>>>> 0d07994e
 		},
 		TotalCounter: 5,
 	},
