package test

import (
	"bytes"
	"encoding/json"
	"errors"
	"fmt"
	"io"
	"os"
	"path/filepath"
	"strings"

	"github.com/Checkmarx/kics/pkg/model"
	"github.com/spf13/cobra"
)

const (
	// ValidUUIDRegex is a constant representing a regular expression rule to validate UUID string
	ValidUUIDRegex = `(?i)^[0-9a-f]{8}-[0-9a-f]{4}-[0-5][0-9a-f]{3}-[089ab][0-9a-f]{3}-[0-9a-f]{12}$`
	positive       = "positive.tf"
	positiveYaml   = "test\\fixtures\\test_critical_custom_queries\\amazon_mq_broker_encryption_disabled\\test\\positive1.yaml"
)

type execute func() error

// CaptureOutput changes default stdout to intercept into a buffer, converts it to string and returns it
func CaptureOutput(funcToExec execute) (string, error) {
	old := os.Stdout
	r, w, _ := os.Pipe()
	os.Stdout = w

	err := funcToExec()

	outC := make(chan string)

	go func() {
		var buf bytes.Buffer
		if _, errs := io.Copy(&buf, r); errs != nil {
			return
		}
		outC <- buf.String()
	}()

	if errs := w.Close(); errs != nil {
		return "", errs
	}
	os.Stdout = old
	out := <-outC

	return out, err
}

// CaptureCommandOutput set cobra command args, if necessary, then capture the output
func CaptureCommandOutput(cmd *cobra.Command, args []string) (string, error) {
	if len(args) > 0 {
		cmd.SetArgs(args)
	}

	return CaptureOutput(cmd.Execute)
}

// ChangeCurrentDir gets current working directory and changes to its parent until finds the desired directory
// or fail
func ChangeCurrentDir(desiredDir string) error {
	for currentDir, err := os.Getwd(); GetCurrentDirName(currentDir) != desiredDir; currentDir, err = os.Getwd() {
		if err == nil {
			if err = os.Chdir(".."); err != nil {
				fmt.Print(formatCurrentDirError(err))
				return errors.New(formatCurrentDirError(err))
			}
		} else {
			return errors.New(formatCurrentDirError(err))
		}
	}
	return nil
}

func formatCurrentDirError(err error) string {
	return fmt.Sprintf("change path error = %v", err)
}

// GetCurrentDirName returns current working directory
func GetCurrentDirName(path string) string {
	dirs := strings.Split(path, string(os.PathSeparator))
	if dirs[len(dirs)-1] == "" && len(dirs) > 1 {
		return dirs[len(dirs)-2]
	}
	return dirs[len(dirs)-1]
}

// StringifyStruct stringify struct for pretty print
func StringifyStruct(v interface{}) (string, error) {
	jsonValue, err := json.MarshalIndent(v, "", "  ")
	if err != nil {
		return "", err
	}
	return string(jsonValue), nil
}

// MapToStringSlice extract slice of keys from a map[string]string
func MapToStringSlice(stringKeyMap map[string]string) []string {
	keys := make([]string, len(stringKeyMap))

	i := 0
	for k := range stringKeyMap {
		keys[i] = k
		i++
	}
	return keys
}

var queryHigh = model.QueryResult{
	QueryName:                   "ALB protocol is HTTP",
	QueryID:                     "de7f5e83-da88-4046-871f-ea18504b1d43",
	Description:                 "ALB protocol is HTTP Description",
	DescriptionID:               "504b1d43",
	CISDescriptionIDFormatted:   "testCISID",
	CISDescriptionTitle:         "testCISTitle",
	CISDescriptionTextFormatted: "testCISDescription",
	Severity:                    model.SeverityHigh,
	Files: []model.VulnerableFile{
		{
			FileName:         positive,
			Line:             25,
			IssueType:        "MissingAttribute",
			SearchKey:        "aws_alb_listener[front_end].default_action.redirect",
			KeyExpectedValue: "'default_action.redirect.protocol' is equal 'HTTPS'",
			KeyActualValue:   "'default_action.redirect.protocol' is missing",
			Value:            nil,
			VulnLines:        &[]model.CodeLine{},
		},
		{
			FileName:         positive,
			Line:             19,
			IssueType:        "IncorrectValue",
			SearchKey:        "aws_alb_listener[front_end].default_action.redirect",
			KeyExpectedValue: "'default_action.redirect.protocol' is equal 'HTTPS'",
			KeyActualValue:   "'default_action.redirect.protocol' is equal 'HTTP'",
			Value:            nil,
			VulnLines:        &[]model.CodeLine{},
		},
	},
}

var queryMedium = model.QueryResult{
	QueryName:     "AmazonMQ Broker Encryption Disabled",
	Description:   "AmazonMQ Broker should have Encryption Options defined",
	QueryID:       "3db3f534-e3a3-487f-88c7-0a9fbf64b702",
	CloudProvider: "AWS",
	Severity:      model.SeverityMedium,
	Files: []model.VulnerableFile{
		{
			FileName:         positive,
			Line:             1,
			IssueType:        "MissingAttribute",
			SimilarityID:     "6b76f7a507e200bb2c73468ec9649b099da96a4efa0f49a3bdc88e12476d8ee7",
			SearchKey:        "resource.aws_mq_broker[positive1]",
			KeyExpectedValue: "resource.aws_mq_broker[positive1].encryption_options is defined",
			KeyActualValue:   "resource.aws_mq_broker[positive1].encryption_options is not defined",
			Value:            nil,
			VulnLines:        &[]model.CodeLine{},
		},
	},
}

var queryMedium2 = model.QueryResult{
	QueryName: "GuardDuty Detector Disabled",
	QueryID:   "704dadd3-54fc-48ac-b6a0-02f170011473",
	Severity:  model.SeverityMedium,
	Files: []model.VulnerableFile{
		{
			FileName:         filepath.Join("assets", "queries", "terraform", "aws", "guardduty_detector_disabled", "test", "positive.tf"),
			Line:             2,
			IssueType:        "IncorrectValue",
			SearchKey:        "aws_guardduty_detector[positive1].enable",
			KeyExpectedValue: "GuardDuty Detector should be Enabled",
			KeyActualValue:   "GuardDuty Detector is not Enabled",
			Value:            nil,
			VulnLines:        &[]model.CodeLine{},
		},
	},
	Platform:    "Terraform",
	Description: "Make sure that Amazon GuardDuty is Enabled",
}

var queryInfo = model.QueryResult{
	QueryName: "Resource Not Using Tags",
	QueryID:   "e38a8e0a-b88b-4902-b3fe-b0fcb17d5c10",
	Severity:  model.SeverityInfo,
	Files: []model.VulnerableFile{
		{
			FileName:         filepath.Join("assets", "queries", "terraform", "aws", "guardduty_detector_disabled", "test", "negative.tf"),
			Line:             1,
			IssueType:        "MissingAttribute",
			SearchKey:        "aws_guardduty_detector[{{negative1}}]",
			KeyExpectedValue: "aws_guardduty_detector[{{negative1}}].tags is defined and not null",
			KeyActualValue:   "aws_guardduty_detector[{{negative1}}].tags is undefined or null",
			Value:            nil,
			VulnLines:        &[]model.CodeLine{},
		},
		{
			FileName:         filepath.Join("assets", "queries", "terraform", "aws", "guardduty_detector_disabled", "test", "positive.tf"),
			Line:             1,
			IssueType:        "MissingAttribute",
			SearchKey:        "aws_guardduty_detector[{{positive1}}]",
			KeyExpectedValue: "aws_guardduty_detector[{{positive1}}].tags is defined and not null",
			KeyActualValue:   "aws_guardduty_detector[{{positive1}}].tags is undefined or null",
			Value:            nil,
			VulnLines:        &[]model.CodeLine{},
		},
	},
	Platform:    "Terraform",
	Description: "AWS services resource tags are an essential part of managing components",
}

var queryHighExperimental = model.QueryResult{
	QueryName:                   "ALB protocol is HTTP",
	QueryID:                     "de7f5e83-da88-4046-871f-ea18504b1d43",
	Description:                 "ALB protocol is HTTP Description",
	DescriptionID:               "504b1d43",
	CISDescriptionIDFormatted:   "testCISID",
	CISDescriptionTitle:         "testCISTitle",
	CISDescriptionTextFormatted: "testCISDescription",
	Severity:                    model.SeverityHigh,
	Experimental:                true,
	Files: []model.VulnerableFile{
		{
			FileName:         positive,
			Line:             25,
			IssueType:        "MissingAttribute",
			SearchKey:        "aws_alb_listener[front_end].default_action.redirect",
			KeyExpectedValue: "'default_action.redirect.protocol' is equal 'HTTPS'",
			KeyActualValue:   "'default_action.redirect.protocol' is missing",
			Value:            nil,
			VulnLines:        &[]model.CodeLine{},
		},
		{
			FileName:         positive,
			Line:             19,
			IssueType:        "IncorrectValue",
			SearchKey:        "aws_alb_listener[front_end].default_action.redirect",
			KeyExpectedValue: "'default_action.redirect.protocol' is equal 'HTTPS'",
			KeyActualValue:   "'default_action.redirect.protocol' is equal 'HTTP'",
			Value:            nil,
			VulnLines:        &[]model.CodeLine{},
		},
	},
}

<<<<<<< HEAD
var queryCritical = model.QueryResult{
	QueryName:                   "AmazonMQ Broker Encryption Disabled",
	QueryID:                     "316278b3-87ac-444c-8f8f-a733a28da609",
	Description:                 "AmazonMQ Broker should have Encryption Options defined",
	DescriptionID:               "c5d562d9",
	CISDescriptionIDFormatted:   "testCISID",
	CISDescriptionTitle:         "testCISTitle",
	CISDescriptionTextFormatted: "testCISDescription",
	CloudProvider:               "AWS",
	Severity:                    model.SeverityCritical,
	Files: []model.VulnerableFile{
		{
			FileName:         positiveYaml,
			Line:             6,
=======
var queryHighCWE = model.QueryResult{
	QueryName:                   "AMI Not Encrypted",
	QueryID:                     "97707503-a22c-4cd7-b7c0-f088fa7cf830",
	Description:                 "AWS AMI Encryption is not enabled",
	DescriptionID:               "a4342f0",
	CISDescriptionIDFormatted:   "testCISID",
	CISDescriptionTitle:         "testCISTitle",
	CISDescriptionTextFormatted: "testCISDescription",
	Severity:                    model.SeverityHigh,
	Files: []model.VulnerableFile{
		{
			FileName:         positive,
			Line:             30,
>>>>>>> 0d07994e
			IssueType:        "MissingAttribute",
			SearchKey:        "aws_alb_listener[front_end].default_action.redirect",
			KeyExpectedValue: "'default_action.redirect.protocol' is equal 'HTTPS'",
			KeyActualValue:   "'default_action.redirect.protocol' is missing",
			Value:            nil,
			VulnLines:        &[]model.CodeLine{},
		},
<<<<<<< HEAD
	},
}

var SummaryMockCritical = model.Summary{
	Counters: model.Counters{
		ScannedFiles:           2,
		ParsedFiles:            2,
		FailedToScanFiles:      0,
		TotalQueries:           1,
		FailedToExecuteQueries: 0,
	},
	Queries: []model.QueryResult{
		queryCritical,
	},
	SeveritySummary: model.SeveritySummary{
		ScanID: "console",
		SeverityCounters: map[model.Severity]int{
			model.SeverityInfo:     0,
			model.SeverityLow:      0,
			model.SeverityMedium:   0,
			model.SeverityHigh:     0,
			model.SeverityCritical: 1,
		},
		TotalCounter: 1,
	},
	ScannedPaths: []string{
		"./",
	},
}

// SummaryMockCriticalFullPath test with full path to test file
var SummaryMockCriticalFullPath = model.Summary{
	Counters: model.Counters{
		ScannedFiles:           2,
		ParsedFiles:            2,
		FailedToScanFiles:      0,
		TotalQueries:           1,
		FailedToExecuteQueries: 0,
	},
	Queries: []model.QueryResult{
		queryCritical,
	},
	SeveritySummary: model.SeveritySummary{
		ScanID: "console",
		SeverityCounters: map[model.Severity]int{
			model.SeverityInfo:     0,
			model.SeverityLow:      0,
			model.SeverityMedium:   0,
			model.SeverityHigh:     0,
			model.SeverityCritical: 1,
		},
		TotalCounter: 1,
	},
	ScannedPaths: []string{
		".\\test\\fixtures\\test_critical_custom_queries\\amazon_mq_broker_encryption_disabled\\test\\",
	},
}

var queryCriticalASFF = model.QueryResult{
	QueryName:     "AmazonMQ Broker Encryption Disabled",
	QueryID:       "316278b3-87ac-444c-8f8f-a733a28da609",
	Description:   "AmazonMQ Broker should have Encryption Options defined",
	DescriptionID: "c5d562d9",
	CloudProvider: "AWS",
	Severity:      model.SeverityCritical,
	Files: []model.VulnerableFile{
		{
			FileName:         positiveYaml,
			Line:             6,
			IssueType:        "MissingAttribute",
			SearchKey:        "aws_alb_listener[front_end].default_action.redirect",
			KeyExpectedValue: "'default_action.redirect.protocol' is equal 'HTTPS'",
			KeyActualValue:   "'default_action.redirect.protocol' is missing",
=======
		{
			FileName:         positive,
			Line:             35,
			IssueType:        "IncorrectValue",
			SearchKey:        "aws_alb_listener[front_end].default_action.redirect",
			KeyExpectedValue: "'default_action.redirect.protocol' is equal 'HTTPS'",
			KeyActualValue:   "'default_action.redirect.protocol' is equal 'HTTP'",
>>>>>>> 0d07994e
			Value:            nil,
			VulnLines:        &[]model.CodeLine{},
		},
	},
<<<<<<< HEAD
}

var SummaryMockCriticalFullPathASFF = model.Summary{
	Counters: model.Counters{
		ScannedFiles:           2,
		ParsedFiles:            2,
		FailedToScanFiles:      0,
		TotalQueries:           1,
		FailedToExecuteQueries: 0,
	},
	Queries: []model.QueryResult{
		queryCriticalASFF,
	},
	SeveritySummary: model.SeveritySummary{
		ScanID: "console",
		SeverityCounters: map[model.Severity]int{
			model.SeverityInfo:     0,
			model.SeverityLow:      0,
			model.SeverityMedium:   0,
			model.SeverityHigh:     0,
			model.SeverityCritical: 1,
		},
		TotalCounter: 1,
	},
	ScannedPaths: []string{
		".\\test\\fixtures\\test_critical_custom_queries\\amazon_mq_broker_encryption_disabled\\test\\",
	},
=======
	CWE: "22",
>>>>>>> 0d07994e
}

// SummaryMock a summary to be used without running kics scan
var SummaryMock = model.Summary{
	Counters: model.Counters{
		ScannedFiles:           1,
		ParsedFiles:            1,
		FailedToScanFiles:      0,
		TotalQueries:           1,
		FailedToExecuteQueries: 0,
	},
	Queries: []model.QueryResult{
		queryHigh,
	},
	SeveritySummary: model.SeveritySummary{
		ScanID: "console",
		SeverityCounters: map[model.Severity]int{
			model.SeverityInfo:     0,
			model.SeverityLow:      0,
			model.SeverityMedium:   0,
			model.SeverityHigh:     2,
			model.SeverityCritical: 0,
		},
		TotalCounter: 2,
	},
	ScannedPaths: []string{
		"./",
	},
}

// ComplexSummaryMock a summary with more results to be used without running kics scan
var ComplexSummaryMock = model.Summary{
	Counters: model.Counters{
		ScannedFiles:           2,
		ParsedFiles:            2,
		FailedToScanFiles:      0,
		TotalQueries:           3,
		FailedToExecuteQueries: 0,
	},
	Queries: []model.QueryResult{
		queryHigh,
		queryMedium,
		queryHighCWE,
	},
	SeveritySummary: model.SeveritySummary{
		ScanID: "console",
		SeverityCounters: map[model.Severity]int{
<<<<<<< HEAD
			model.SeverityInfo:     0,
			model.SeverityLow:      0,
			model.SeverityMedium:   1,
			model.SeverityHigh:     2,
			model.SeverityCritical: 0,
=======
			model.SeverityInfo:   0,
			model.SeverityLow:    0,
			model.SeverityMedium: 1,
			model.SeverityHigh:   4,
>>>>>>> 0d07994e
		},
		TotalCounter: 5,
	},
	LatestVersion: model.Version{
		Latest: true,
	},
}

var ComplexSummaryMockWithExperimental = model.Summary{
	Counters: model.Counters{
		ScannedFiles:           2,
		ParsedFiles:            2,
		FailedToScanFiles:      0,
		TotalQueries:           2,
		FailedToExecuteQueries: 0,
	},
	Queries: []model.QueryResult{
		queryHighExperimental,
		queryMedium,
	},
	SeveritySummary: model.SeveritySummary{
		ScanID: "console",
		SeverityCounters: map[model.Severity]int{
			model.SeverityInfo:     0,
			model.SeverityLow:      0,
			model.SeverityMedium:   1,
			model.SeverityHigh:     2,
			model.SeverityCritical: 0,
		},
		TotalCounter: 3,
	},
	LatestVersion: model.Version{
		Latest: true,
	},
}

// ExampleSummaryMock a summary with specific results to CycloneDX report tests
var ExampleSummaryMock = model.Summary{
	Counters: model.Counters{
		ScannedFiles:           2,
		ParsedFiles:            2,
		FailedToScanFiles:      0,
		TotalQueries:           2,
		FailedToExecuteQueries: 0,
	},
	Queries: []model.QueryResult{
		queryInfo,
		queryMedium2,
	},
	SeveritySummary: model.SeveritySummary{
		ScanID: "console",
		SeverityCounters: map[model.Severity]int{
			model.SeverityInfo:     2,
			model.SeverityLow:      0,
			model.SeverityMedium:   1,
			model.SeverityHigh:     0,
			model.SeverityCritical: 0,
		},
		TotalCounter: 3,
	},
	ScannedPaths: []string{
		"./",
	},
}

// SimpleSummaryMock a summary with specific results to ASFF report tests
var SimpleSummaryMock = model.Summary{
	Counters: model.Counters{
		ScannedFiles:           1,
		ParsedFiles:            1,
		FailedToScanFiles:      0,
		TotalQueries:           1,
		FailedToExecuteQueries: 0,
	},
	Queries: []model.QueryResult{
		queryMedium,
	},
	SeveritySummary: model.SeveritySummary{
		ScanID: "console",
		SeverityCounters: map[model.Severity]int{
			model.SeverityInfo:     0,
			model.SeverityLow:      0,
			model.SeverityMedium:   1,
			model.SeverityHigh:     0,
			model.SeverityCritical: 0,
		},
		TotalCounter: 1,
	},
	ScannedPaths: []string{
		"./",
	},
}<|MERGE_RESOLUTION|>--- conflicted
+++ resolved
@@ -247,7 +247,6 @@
 	},
 }
 
-<<<<<<< HEAD
 var queryCritical = model.QueryResult{
 	QueryName:                   "AmazonMQ Broker Encryption Disabled",
 	QueryID:                     "316278b3-87ac-444c-8f8f-a733a28da609",
@@ -262,7 +261,16 @@
 		{
 			FileName:         positiveYaml,
 			Line:             6,
-=======
+			IssueType:        "MissingAttribute",
+			SearchKey:        "aws_alb_listener[front_end].default_action.redirect",
+			KeyExpectedValue: "'default_action.redirect.protocol' is equal 'HTTPS'",
+			KeyActualValue:   "'default_action.redirect.protocol' is missing",
+			Value:            nil,
+			VulnLines:        &[]model.CodeLine{},
+		},
+	},
+}
+
 var queryHighCWE = model.QueryResult{
 	QueryName:                   "AMI Not Encrypted",
 	QueryID:                     "97707503-a22c-4cd7-b7c0-f088fa7cf830",
@@ -276,7 +284,6 @@
 		{
 			FileName:         positive,
 			Line:             30,
->>>>>>> 0d07994e
 			IssueType:        "MissingAttribute",
 			SearchKey:        "aws_alb_listener[front_end].default_action.redirect",
 			KeyExpectedValue: "'default_action.redirect.protocol' is equal 'HTTPS'",
@@ -284,8 +291,8 @@
 			Value:            nil,
 			VulnLines:        &[]model.CodeLine{},
 		},
-<<<<<<< HEAD
-	},
+	},
+	CWE: "22",
 }
 
 var SummaryMockCritical = model.Summary{
@@ -358,20 +365,10 @@
 			SearchKey:        "aws_alb_listener[front_end].default_action.redirect",
 			KeyExpectedValue: "'default_action.redirect.protocol' is equal 'HTTPS'",
 			KeyActualValue:   "'default_action.redirect.protocol' is missing",
-=======
-		{
-			FileName:         positive,
-			Line:             35,
-			IssueType:        "IncorrectValue",
-			SearchKey:        "aws_alb_listener[front_end].default_action.redirect",
-			KeyExpectedValue: "'default_action.redirect.protocol' is equal 'HTTPS'",
-			KeyActualValue:   "'default_action.redirect.protocol' is equal 'HTTP'",
->>>>>>> 0d07994e
-			Value:            nil,
-			VulnLines:        &[]model.CodeLine{},
-		},
-	},
-<<<<<<< HEAD
+			Value:            nil,
+			VulnLines:        &[]model.CodeLine{},
+		},
+	},
 }
 
 var SummaryMockCriticalFullPathASFF = model.Summary{
@@ -399,9 +396,6 @@
 	ScannedPaths: []string{
 		".\\test\\fixtures\\test_critical_custom_queries\\amazon_mq_broker_encryption_disabled\\test\\",
 	},
-=======
-	CWE: "22",
->>>>>>> 0d07994e
 }
 
 // SummaryMock a summary to be used without running kics scan
@@ -449,18 +443,11 @@
 	SeveritySummary: model.SeveritySummary{
 		ScanID: "console",
 		SeverityCounters: map[model.Severity]int{
-<<<<<<< HEAD
 			model.SeverityInfo:     0,
 			model.SeverityLow:      0,
 			model.SeverityMedium:   1,
 			model.SeverityHigh:     2,
 			model.SeverityCritical: 0,
-=======
-			model.SeverityInfo:   0,
-			model.SeverityLow:    0,
-			model.SeverityMedium: 1,
-			model.SeverityHigh:   4,
->>>>>>> 0d07994e
 		},
 		TotalCounter: 5,
 	},
