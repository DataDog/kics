--- conflicted
+++ resolved
@@ -110,7 +110,7 @@
 	return keys
 }
 
-var queryHigh = model.QueryResult{
+var queryHigh = model.QueryResult{ //nolint
 	QueryName:                   "ALB protocol is HTTP",
 	QueryID:                     "de7f5e83-da88-4046-871f-ea18504b1d43",
 	Description:                 "ALB protocol is HTTP Description",
@@ -294,7 +294,7 @@
 	CWE: "22",
 }
 
-var queryHighCWE = model.QueryResult{
+var queryHighCWE = model.QueryResult{ //nolint
 	QueryName:                   "AMI Not Encrypted",
 	QueryID:                     "97707503-a22c-4cd7-b7c0-f088fa7cf830",
 	Description:                 "AWS AMI Encryption is not enabled",
@@ -311,6 +311,16 @@
 			SearchKey:        "aws_alb_listener[front_end].default_action.redirect",
 			KeyExpectedValue: "'default_action.redirect.protocol' is equal 'HTTPS'",
 			KeyActualValue:   "'default_action.redirect.protocol' is missing",
+			Value:            nil,
+			VulnLines:        &[]model.CodeLine{},
+		},
+		{
+			FileName:         positive,
+			Line:             35,
+			IssueType:        "IncorrectValue",
+			SearchKey:        "aws_alb_listener[front_end].default_action.redirect",
+			KeyExpectedValue: "'default_action.redirect.protocol' is equal 'HTTPS'",
+			KeyActualValue:   "'default_action.redirect.protocol' is equal 'HTTP'",
 			Value:            nil,
 			VulnLines:        &[]model.CodeLine{},
 		},
@@ -439,6 +449,7 @@
 			VulnLines:        &[]model.CodeLine{},
 		},
 	},
+	CWE: "22",
 }
 
 var SummaryMockCriticalFullPathASFF = model.Summary{
@@ -562,6 +573,121 @@
 	SeveritySummary: model.SeveritySummary{
 		ScanID: "console",
 		SeverityCounters: map[model.Severity]int{
+			model.SeverityInfo:     0,
+			model.SeverityLow:      0,
+			model.SeverityMedium:   1,
+			model.SeverityHigh:     2,
+			model.SeverityCritical: 0,
+		},
+		TotalCounter: 1,
+	},
+	LatestVersion: model.Version{
+		Latest: true,
+	},
+}
+
+// ComplexSummaryMock a summary with more results to be used without running kics scan
+var ComplexSummaryMock = model.Summary{
+	Counters: model.Counters{
+		ScannedFiles:           2,
+		ParsedFiles:            2,
+		FailedToScanFiles:      0,
+		TotalQueries:           3,
+		FailedToExecuteQueries: 0,
+	},
+	Queries: []model.QueryResult{
+		queryHigh,
+		queryMedium,
+		queryHighCWE,
+	},
+	SeveritySummary: model.SeveritySummary{
+		ScanID: "console",
+		SeverityCounters: map[model.Severity]int{
+			model.SeverityInfo:     0,
+			model.SeverityLow:      0,
+			model.SeverityMedium:   1,
+			model.SeverityHigh:     2,
+			model.SeverityCritical: 0,
+		},
+		TotalCounter: 5,
+	},
+	LatestVersion: model.Version{
+		Latest: true,
+	},
+}
+
+var ComplexSummaryMockWithExperimental = model.Summary{
+	Counters: model.Counters{
+		ScannedFiles:           2,
+		ParsedFiles:            2,
+		FailedToScanFiles:      0,
+		TotalQueries:           2,
+		FailedToExecuteQueries: 0,
+	},
+	Queries: []model.QueryResult{
+		queryHighExperimental,
+		queryMedium,
+	},
+	SeveritySummary: model.SeveritySummary{
+		ScanID: "console",
+		SeverityCounters: map[model.Severity]int{
+			model.SeverityInfo:     0,
+			model.SeverityLow:      0,
+			model.SeverityMedium:   1,
+			model.SeverityHigh:     2,
+			model.SeverityCritical: 0,
+		},
+		TotalCounter: 3,
+	},
+	LatestVersion: model.Version{
+		Latest: true,
+	},
+}
+
+// ExampleSummaryMock a summary with specific results to CycloneDX report tests
+var ExampleSummaryMock = model.Summary{
+	Counters: model.Counters{
+		ScannedFiles:           2,
+		ParsedFiles:            2,
+		FailedToScanFiles:      0,
+		TotalQueries:           2,
+		FailedToExecuteQueries: 0,
+	},
+	Queries: []model.QueryResult{
+		queryInfo,
+		queryMedium2,
+	},
+	SeveritySummary: model.SeveritySummary{
+		ScanID: "console",
+		SeverityCounters: map[model.Severity]int{
+			model.SeverityInfo:     2,
+			model.SeverityLow:      0,
+			model.SeverityMedium:   1,
+			model.SeverityHigh:     0,
+			model.SeverityCritical: 0,
+		},
+		TotalCounter: 3,
+	},
+	ScannedPaths: []string{
+		"./",
+	},
+}
+
+// ExampleSummaryMockCWE a summary with specific results to CycloneDX report tests with cwe field complete
+var ExampleSummaryMockCWE = model.Summary{
+	Counters: model.Counters{
+		ScannedFiles:           1,
+		ParsedFiles:            1,
+		FailedToScanFiles:      0,
+		TotalQueries:           1,
+		FailedToExecuteQueries: 0,
+	},
+	Queries: []model.QueryResult{
+		queryMediumCycloneCWE,
+	},
+	SeveritySummary: model.SeveritySummary{
+		ScanID: "console",
+		SeverityCounters: map[model.Severity]int{
 			model.SeverityInfo:   0,
 			model.SeverityLow:    0,
 			model.SeverityMedium: 1,
@@ -569,155 +695,35 @@
 		},
 		TotalCounter: 1,
 	},
-	LatestVersion: model.Version{
-		Latest: true,
-	},
-}
-
-// ComplexSummaryMock a summary with more results to be used without running kics scan
-var ComplexSummaryMock = model.Summary{
-	Counters: model.Counters{
-		ScannedFiles:           2,
-		ParsedFiles:            2,
-		FailedToScanFiles:      0,
-		TotalQueries:           4,
-		FailedToExecuteQueries: 0,
-	},
-	Queries: []model.QueryResult{
-		queryHigh,
+	ScannedPaths: []string{
+		"./",
+	},
+}
+
+// SimpleSummaryMock a summary with specific results to ASFF report tests
+var SimpleSummaryMock = model.Summary{
+	Counters: model.Counters{
+		ScannedFiles:           1,
+		ParsedFiles:            1,
+		FailedToScanFiles:      0,
+		TotalQueries:           1,
+		FailedToExecuteQueries: 0,
+	},
+	Queries: []model.QueryResult{
 		queryMedium,
-		queryHighCWE,
-		queryCriticalCLI,
 	},
 	SeveritySummary: model.SeveritySummary{
 		ScanID: "console",
 		SeverityCounters: map[model.Severity]int{
 			model.SeverityInfo:     0,
-			model.SeverityLow:      0,
-			model.SeverityMedium:   1,
-<<<<<<< HEAD
-			model.SeverityHigh:     2,
-			model.SeverityCritical: 0,
-=======
-			model.SeverityHigh:     4,
-			model.SeverityCritical: 1,
->>>>>>> 8b7cf1d7
-		},
-		TotalCounter: 6,
-	},
-	LatestVersion: model.Version{
-		Latest: true,
-	},
-}
-
-var ComplexSummaryMockWithExperimental = model.Summary{
-	Counters: model.Counters{
-		ScannedFiles:           2,
-		ParsedFiles:            2,
-		FailedToScanFiles:      0,
-		TotalQueries:           2,
-		FailedToExecuteQueries: 0,
-	},
-	Queries: []model.QueryResult{
-		queryHighExperimental,
-		queryMedium,
-	},
-	SeveritySummary: model.SeveritySummary{
-		ScanID: "console",
-		SeverityCounters: map[model.Severity]int{
-			model.SeverityInfo:     0,
-			model.SeverityLow:      0,
-			model.SeverityMedium:   1,
-			model.SeverityHigh:     2,
-			model.SeverityCritical: 0,
-		},
-		TotalCounter: 3,
-	},
-	LatestVersion: model.Version{
-		Latest: true,
-	},
-}
-
-// ExampleSummaryMock a summary with specific results to CycloneDX report tests
-var ExampleSummaryMock = model.Summary{
-	Counters: model.Counters{
-		ScannedFiles:           2,
-		ParsedFiles:            2,
-		FailedToScanFiles:      0,
-		TotalQueries:           2,
-		FailedToExecuteQueries: 0,
-	},
-	Queries: []model.QueryResult{
-		queryInfo,
-		queryMedium2,
-	},
-	SeveritySummary: model.SeveritySummary{
-		ScanID: "console",
-		SeverityCounters: map[model.Severity]int{
-			model.SeverityInfo:     2,
 			model.SeverityLow:      0,
 			model.SeverityMedium:   1,
 			model.SeverityHigh:     0,
 			model.SeverityCritical: 0,
 		},
-		TotalCounter: 3,
+		TotalCounter: 1,
 	},
 	ScannedPaths: []string{
 		"./",
 	},
-}
-
-// ExampleSummaryMockCWE a summary with specific results to CycloneDX report tests with cwe field complete
-var ExampleSummaryMockCWE = model.Summary{
-	Counters: model.Counters{
-		ScannedFiles:           1,
-		ParsedFiles:            1,
-		FailedToScanFiles:      0,
-		TotalQueries:           1,
-		FailedToExecuteQueries: 0,
-	},
-	Queries: []model.QueryResult{
-		queryMediumCycloneCWE,
-	},
-	SeveritySummary: model.SeveritySummary{
-		ScanID: "console",
-		SeverityCounters: map[model.Severity]int{
-			model.SeverityInfo:   0,
-			model.SeverityLow:    0,
-			model.SeverityMedium: 1,
-			model.SeverityHigh:   0,
-		},
-		TotalCounter: 1,
-	},
-	ScannedPaths: []string{
-		"./",
-	},
-}
-
-// SimpleSummaryMock a summary with specific results to ASFF report tests
-var SimpleSummaryMock = model.Summary{
-	Counters: model.Counters{
-		ScannedFiles:           1,
-		ParsedFiles:            1,
-		FailedToScanFiles:      0,
-		TotalQueries:           1,
-		FailedToExecuteQueries: 0,
-	},
-	Queries: []model.QueryResult{
-		queryMedium,
-	},
-	SeveritySummary: model.SeveritySummary{
-		ScanID: "console",
-		SeverityCounters: map[model.Severity]int{
-			model.SeverityInfo:     0,
-			model.SeverityLow:      0,
-			model.SeverityMedium:   1,
-			model.SeverityHigh:     0,
-			model.SeverityCritical: 0,
-		},
-		TotalCounter: 1,
-	},
-	ScannedPaths: []string{
-		"./",
-	},
 }