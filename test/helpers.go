package test

import (
	"bytes"
	"encoding/json"
	"errors"
	"fmt"
	"io"
	"os"
	"path/filepath"
	"strings"

	"github.com/Checkmarx/kics/pkg/model"
	"github.com/spf13/cobra"
)

const (
	// ValidUUIDRegex is a constant representing a regular expression rule to validate UUID string
	ValidUUIDRegex = `(?i)^[0-9a-f]{8}-[0-9a-f]{4}-[0-5][0-9a-f]{3}-[089ab][0-9a-f]{3}-[0-9a-f]{12}$`
	positive       = "positive.tf"
)

type execute func() error

// CaptureOutput changes default stdout to intercept into a buffer, converts it to string and returns it
func CaptureOutput(funcToExec execute) (string, error) {
	old := os.Stdout
	r, w, _ := os.Pipe()
	os.Stdout = w

	err := funcToExec()

	outC := make(chan string)

	go func() {
		var buf bytes.Buffer
		if _, errs := io.Copy(&buf, r); errs != nil {
			return
		}
		outC <- buf.String()
	}()

	if errs := w.Close(); errs != nil {
		return "", errs
	}
	os.Stdout = old
	out := <-outC

	return out, err
}

// CaptureCommandOutput set cobra command args, if necessary, then capture the output
func CaptureCommandOutput(cmd *cobra.Command, args []string) (string, error) {
	if len(args) > 0 {
		cmd.SetArgs(args)
	}

	return CaptureOutput(cmd.Execute)
}

// ChangeCurrentDir gets current working directory and changes to its parent until finds the desired directory
// or fail
func ChangeCurrentDir(desiredDir string) error {
	for currentDir, err := os.Getwd(); GetCurrentDirName(currentDir) != desiredDir; currentDir, err = os.Getwd() {
		if err == nil {
			if err = os.Chdir(".."); err != nil {
				fmt.Print(formatCurrentDirError(err))
				return errors.New(formatCurrentDirError(err))
			}
		} else {
			return errors.New(formatCurrentDirError(err))
		}
	}
	return nil
}

func formatCurrentDirError(err error) string {
	return fmt.Sprintf("change path error = %v", err)
}

// GetCurrentDirName returns current working directory
func GetCurrentDirName(path string) string {
	dirs := strings.Split(path, string(os.PathSeparator))
	if dirs[len(dirs)-1] == "" && len(dirs) > 1 {
		return dirs[len(dirs)-2]
	}
	return dirs[len(dirs)-1]
}

// StringifyStruct stringify struct for pretty print
func StringifyStruct(v interface{}) (string, error) {
	jsonValue, err := json.MarshalIndent(v, "", "  ")
	if err != nil {
		return "", err
	}
	return string(jsonValue), nil
}

// MapToStringSlice extract slice of keys from a map[string]string
func MapToStringSlice(stringKeyMap map[string]string) []string {
	keys := make([]string, len(stringKeyMap))

	i := 0
	for k := range stringKeyMap {
		keys[i] = k
		i++
	}
	return keys
}

var queryHigh = model.QueryResult{ //nolint
	QueryName:                   "ALB protocol is HTTP",
	QueryID:                     "de7f5e83-da88-4046-871f-ea18504b1d43",
	Description:                 "ALB protocol is HTTP Description",
	DescriptionID:               "504b1d43",
	CISDescriptionIDFormatted:   "testCISID",
	CISDescriptionTitle:         "testCISTitle",
	CISDescriptionTextFormatted: "testCISDescription",
	Severity:                    model.SeverityHigh,
	Files: []model.VulnerableFile{
		{
			FileName:         positive,
			Line:             25,
			IssueType:        "MissingAttribute",
			SearchKey:        "aws_alb_listener[front_end].default_action.redirect",
			KeyExpectedValue: "'default_action.redirect.protocol' is equal 'HTTPS'",
			KeyActualValue:   "'default_action.redirect.protocol' is missing",
			Value:            nil,
			VulnLines:        &[]model.CodeLine{},
		},
		{
			FileName:         positive,
			Line:             19,
			IssueType:        "IncorrectValue",
			SearchKey:        "aws_alb_listener[front_end].default_action.redirect",
			KeyExpectedValue: "'default_action.redirect.protocol' is equal 'HTTPS'",
			KeyActualValue:   "'default_action.redirect.protocol' is equal 'HTTP'",
			Value:            nil,
			VulnLines:        &[]model.CodeLine{},
		},
	},
	CWE: "",
}

var queryMedium = model.QueryResult{
	QueryName:     "AmazonMQ Broker Encryption Disabled",
	Description:   "AmazonMQ Broker should have Encryption Options defined",
	QueryID:       "3db3f534-e3a3-487f-88c7-0a9fbf64b702",
	CloudProvider: "AWS",
	Severity:      model.SeverityMedium,
	Files: []model.VulnerableFile{
		{
			FileName:         positive,
			Line:             1,
			IssueType:        "MissingAttribute",
			SimilarityID:     "6b76f7a507e200bb2c73468ec9649b099da96a4efa0f49a3bdc88e12476d8ee7",
			SearchKey:        "resource.aws_mq_broker[positive1]",
			KeyExpectedValue: "resource.aws_mq_broker[positive1].encryption_options is defined",
			KeyActualValue:   "resource.aws_mq_broker[positive1].encryption_options is not defined",
			Value:            nil,
			VulnLines:        &[]model.CodeLine{},
		},
	},
	CWE: "",
}

var queryMedium2 = model.QueryResult{
	QueryName: "GuardDuty Detector Disabled",
	QueryID:   "704dadd3-54fc-48ac-b6a0-02f170011473",
	Severity:  model.SeverityMedium,
	Files: []model.VulnerableFile{
		{
			FileName:         filepath.Join("assets", "queries", "terraform", "aws", "guardduty_detector_disabled", "test", "positive.tf"),
			Line:             2,
			IssueType:        "IncorrectValue",
			SearchKey:        "aws_guardduty_detector[positive1].enable",
			KeyExpectedValue: "GuardDuty Detector should be Enabled",
			KeyActualValue:   "GuardDuty Detector is not Enabled",
			Value:            nil,
			VulnLines:        &[]model.CodeLine{},
		},
	},
	Platform:    "Terraform",
	Description: "Make sure that Amazon GuardDuty is Enabled",
	CWE:         "",
}

var queryInfo = model.QueryResult{
	QueryName: "Resource Not Using Tags",
	QueryID:   "e38a8e0a-b88b-4902-b3fe-b0fcb17d5c10",
	Severity:  model.SeverityInfo,
	Files: []model.VulnerableFile{
		{
			FileName:         filepath.Join("assets", "queries", "terraform", "aws", "guardduty_detector_disabled", "test", "negative.tf"),
			Line:             1,
			IssueType:        "MissingAttribute",
			SearchKey:        "aws_guardduty_detector[{{negative1}}]",
			KeyExpectedValue: "aws_guardduty_detector[{{negative1}}].tags is defined and not null",
			KeyActualValue:   "aws_guardduty_detector[{{negative1}}].tags is undefined or null",
			Value:            nil,
			VulnLines:        &[]model.CodeLine{},
		},
		{
			FileName:         filepath.Join("assets", "queries", "terraform", "aws", "guardduty_detector_disabled", "test", "positive.tf"),
			Line:             1,
			IssueType:        "MissingAttribute",
			SearchKey:        "aws_guardduty_detector[{{positive1}}]",
			KeyExpectedValue: "aws_guardduty_detector[{{positive1}}].tags is defined and not null",
			KeyActualValue:   "aws_guardduty_detector[{{positive1}}].tags is undefined or null",
			Value:            nil,
			VulnLines:        &[]model.CodeLine{},
		},
	},
	Platform:    "Terraform",
	Description: "AWS services resource tags are an essential part of managing components",
}

var queryHighExperimental = model.QueryResult{
	QueryName:                   "ALB protocol is HTTP",
	QueryID:                     "de7f5e83-da88-4046-871f-ea18504b1d43",
	Description:                 "ALB protocol is HTTP Description",
	DescriptionID:               "504b1d43",
	CISDescriptionIDFormatted:   "testCISID",
	CISDescriptionTitle:         "testCISTitle",
	CISDescriptionTextFormatted: "testCISDescription",
	Severity:                    model.SeverityHigh,
	Experimental:                true,
	Files: []model.VulnerableFile{
		{
			FileName:         positive,
			Line:             25,
			IssueType:        "MissingAttribute",
			SearchKey:        "aws_alb_listener[front_end].default_action.redirect",
			KeyExpectedValue: "'default_action.redirect.protocol' is equal 'HTTPS'",
			KeyActualValue:   "'default_action.redirect.protocol' is missing",
			Value:            nil,
			VulnLines:        &[]model.CodeLine{},
		},
		{
			FileName:         positive,
			Line:             19,
			IssueType:        "IncorrectValue",
			SearchKey:        "aws_alb_listener[front_end].default_action.redirect",
			KeyExpectedValue: "'default_action.redirect.protocol' is equal 'HTTPS'",
			KeyActualValue:   "'default_action.redirect.protocol' is equal 'HTTP'",
			Value:            nil,
			VulnLines:        &[]model.CodeLine{},
		},
	},
}

var queryMediumCycloneCWE = model.QueryResult{
	QueryName: "GuardDuty Detector Disabled",
	QueryID:   "704dadd3-54fc-48ac-b6a0-02f170011473",
	Severity:  model.SeverityMedium,
	Files: []model.VulnerableFile{
		{
			FileName:         filepath.Join("assets", "queries", "terraform", "aws", "guardduty_detector_disabled", "test", "negative.tf"),
			Line:             2,
			IssueType:        "IncorrectValue",
			SearchKey:        "aws_guardduty_detector[negative1].enable",
			KeyExpectedValue: "GuardDuty Detector should be Enabled",
			KeyActualValue:   "GuardDuty Detector is not Enabled",
			Value:            nil,
			VulnLines:        &[]model.CodeLine{},
		},
	},
	Platform:    "Terraform",
	Description: "Make sure that Amazon GuardDuty is Enabled",
	CWE:         "22",
}

var queryMediumCWE = model.QueryResult{
	QueryName:     "AmazonMQ Broker Encryption Disabled",
	Description:   "AmazonMQ Broker should have Encryption Options defined",
	QueryID:       "3db3f534-e3a3-487f-88c7-0a9fbf64b702",
	CloudProvider: "AWS",
	Severity:      model.SeverityMedium,
	Files: []model.VulnerableFile{
		{
			FileName:         positive,
			Line:             1,
			IssueType:        "MissingAttribute",
			SimilarityID:     "6b76f7a507e200bb2c73468ec9649b099da96a4efa0f49a3bdc88e12476d8ee7",
			SearchKey:        "resource.aws_mq_broker[positive1]",
			KeyExpectedValue: "resource.aws_mq_broker[positive1].encryption_options is defined",
			KeyActualValue:   "resource.aws_mq_broker[positive1].encryption_options is not defined",
			Value:            nil,
			VulnLines:        &[]model.CodeLine{},
		},
	},
	CWE: "22",
}

var queryHighCWE = model.QueryResult{ //nolint
	QueryName:                   "AMI Not Encrypted",
	QueryID:                     "97707503-a22c-4cd7-b7c0-f088fa7cf830",
	Description:                 "AWS AMI Encryption is not enabled",
	DescriptionID:               "a4342f0",
	CISDescriptionIDFormatted:   "testCISID",
	CISDescriptionTitle:         "testCISTitle",
	CISDescriptionTextFormatted: "testCISDescription",
	Severity:                    model.SeverityHigh,
	Files: []model.VulnerableFile{
		{
			FileName:         positive,
			Line:             30,
			IssueType:        "MissingAttribute",
			SearchKey:        "aws_alb_listener[front_end].default_action.redirect",
			KeyExpectedValue: "'default_action.redirect.protocol' is equal 'HTTPS'",
			KeyActualValue:   "'default_action.redirect.protocol' is missing",
			Value:            nil,
			VulnLines:        &[]model.CodeLine{},
		},
		{
			FileName:         positive,
			Line:             35,
			IssueType:        "IncorrectValue",
			SearchKey:        "aws_alb_listener[front_end].default_action.redirect",
			KeyExpectedValue: "'default_action.redirect.protocol' is equal 'HTTPS'",
			KeyActualValue:   "'default_action.redirect.protocol' is equal 'HTTP'",
			Value:            nil,
			VulnLines:        &[]model.CodeLine{},
		},
	},
	CWE: "22",
}

// SummaryMock a summary to be used without running kics scan
var SummaryMock = model.Summary{
	Counters: model.Counters{
		ScannedFiles:           1,
		ParsedFiles:            1,
		FailedToScanFiles:      0,
		TotalQueries:           1,
		FailedToExecuteQueries: 0,
	},
	Queries: []model.QueryResult{
		queryHigh,
	},
	SeveritySummary: model.SeveritySummary{
		ScanID: "console",
		SeverityCounters: map[model.Severity]int{
			model.SeverityInfo:     0,
			model.SeverityLow:      0,
			model.SeverityMedium:   0,
			model.SeverityHigh:     2,
			model.SeverityCritical: 0,
		},
		TotalCounter: 2,
	},
	ScannedPaths: []string{
		"./",
	},
}

<<<<<<< HEAD
var queryCriticalCLI = model.QueryResult{
	QueryName:                   "Run Block Injection",
	QueryID:                     "20f14e1a-a899-4e79-9f09-b6a84cd4649b",
	Description:                 "GitHub Actions workflows can be triggered by a variety of events. Every workflow trigger is provided with a GitHub context that contains information about the triggering event, such as which user triggered it, the branch name, and other event context details. Some of this event data, like the base repository name, hash value of a changeset, or pull request number, is unlikely to be controlled or used for injection by the user that triggered the event.", //nolint
	DescriptionID:               "02044a75",
	CISDescriptionIDFormatted:   "testCISID",
	CISDescriptionTitle:         "testCISTitle",
	CISDescriptionTextFormatted: "testCISDescription",
	Severity:                    model.SeverityCritical,
	Files: []model.VulnerableFile{
		{
			FileName:         positive,
			Line:             10,
			IssueType:        "MissingAttribute",
			SearchKey:        "aws_alb_listener[front_end].default_action.redirect",
			KeyExpectedValue: "'default_action.redirect.protocol' is equal 'HTTPS'",
			KeyActualValue:   "'default_action.redirect.protocol' is missing",
			Value:            nil,
			VulnLines:        &[]model.CodeLine{},
		},
	},
	CWE: "",
=======
// SummaryMockCWE a summary to be used with cwe field complete
var SummaryMockCWE = model.Summary{
	Counters: model.Counters{
		ScannedFiles:           1,
		ParsedFiles:            1,
		FailedToScanFiles:      0,
		TotalQueries:           1,
		FailedToExecuteQueries: 0,
	},
	Queries: []model.QueryResult{
		queryHighCWE,
	},
	SeveritySummary: model.SeveritySummary{
		ScanID: "console",
		SeverityCounters: map[model.Severity]int{
			model.SeverityInfo:   0,
			model.SeverityLow:    0,
			model.SeverityMedium: 0,
			model.SeverityHigh:   2,
		},
		TotalCounter: 2,
	},
	ScannedPaths: []string{
		"./",
	},
}

// SimpleSummaryMockAsff a simple summary to be used with cwe field complete
var SimpleSummaryMockAsff = model.Summary{
	Counters: model.Counters{
		ScannedFiles:           1,
		ParsedFiles:            1,
		FailedToScanFiles:      0,
		TotalQueries:           1,
		FailedToExecuteQueries: 0,
	},
	Queries: []model.QueryResult{
		queryMediumCWE,
	},
	SeveritySummary: model.SeveritySummary{
		ScanID: "console",
		SeverityCounters: map[model.Severity]int{
			model.SeverityInfo:   0,
			model.SeverityLow:    0,
			model.SeverityMedium: 1,
			model.SeverityHigh:   0,
		},
		TotalCounter: 1,
	},
	LatestVersion: model.Version{
		Latest: true,
	},
>>>>>>> 8180f1e8
}

// ComplexSummaryMock a summary with more results to be used without running kics scan
var ComplexSummaryMock = model.Summary{
	Counters: model.Counters{
		ScannedFiles:           2,
		ParsedFiles:            2,
		FailedToScanFiles:      0,
		TotalQueries:           4,
		FailedToExecuteQueries: 0,
	},
	Queries: []model.QueryResult{
		queryHigh,
		queryMedium,
		queryHighCWE,
		queryCriticalCLI,
	},
	SeveritySummary: model.SeveritySummary{
		ScanID: "console",
		SeverityCounters: map[model.Severity]int{
			model.SeverityInfo:     0,
			model.SeverityLow:      0,
			model.SeverityMedium:   1,
			model.SeverityHigh:     4,
			model.SeverityCritical: 1,
		},
		TotalCounter: 6,
	},
	LatestVersion: model.Version{
		Latest: true,
	},
}

var ComplexSummaryMockWithExperimental = model.Summary{
	Counters: model.Counters{
		ScannedFiles:           2,
		ParsedFiles:            2,
		FailedToScanFiles:      0,
		TotalQueries:           2,
		FailedToExecuteQueries: 0,
	},
	Queries: []model.QueryResult{
		queryHighExperimental,
		queryMedium,
	},
	SeveritySummary: model.SeveritySummary{
		ScanID: "console",
		SeverityCounters: map[model.Severity]int{
			model.SeverityInfo:     0,
			model.SeverityLow:      0,
			model.SeverityMedium:   1,
			model.SeverityHigh:     2,
			model.SeverityCritical: 0,
		},
		TotalCounter: 3,
	},
	LatestVersion: model.Version{
		Latest: true,
	},
}

// ExampleSummaryMock a summary with specific results to CycloneDX report tests
var ExampleSummaryMock = model.Summary{
	Counters: model.Counters{
		ScannedFiles:           2,
		ParsedFiles:            2,
		FailedToScanFiles:      0,
		TotalQueries:           2,
		FailedToExecuteQueries: 0,
	},
	Queries: []model.QueryResult{
		queryInfo,
		queryMedium2,
	},
	SeveritySummary: model.SeveritySummary{
		ScanID: "console",
		SeverityCounters: map[model.Severity]int{
			model.SeverityInfo:     2,
			model.SeverityLow:      0,
			model.SeverityMedium:   1,
			model.SeverityHigh:     0,
			model.SeverityCritical: 0,
		},
		TotalCounter: 3,
	},
	ScannedPaths: []string{
		"./",
	},
}

// ExampleSummaryMockCWE a summary with specific results to CycloneDX report tests with cwe field complete
var ExampleSummaryMockCWE = model.Summary{
	Counters: model.Counters{
		ScannedFiles:           1,
		ParsedFiles:            1,
		FailedToScanFiles:      0,
		TotalQueries:           1,
		FailedToExecuteQueries: 0,
	},
	Queries: []model.QueryResult{
		queryMediumCycloneCWE,
	},
	SeveritySummary: model.SeveritySummary{
		ScanID: "console",
		SeverityCounters: map[model.Severity]int{
			model.SeverityInfo:   0,
			model.SeverityLow:    0,
			model.SeverityMedium: 1,
			model.SeverityHigh:   0,
		},
		TotalCounter: 1,
	},
	ScannedPaths: []string{
		"./",
	},
}

// SimpleSummaryMock a summary with specific results to ASFF report tests
var SimpleSummaryMock = model.Summary{
	Counters: model.Counters{
		ScannedFiles:           1,
		ParsedFiles:            1,
		FailedToScanFiles:      0,
		TotalQueries:           1,
		FailedToExecuteQueries: 0,
	},
	Queries: []model.QueryResult{
		queryMedium,
	},
	SeveritySummary: model.SeveritySummary{
		ScanID: "console",
		SeverityCounters: map[model.Severity]int{
			model.SeverityInfo:     0,
			model.SeverityLow:      0,
			model.SeverityMedium:   1,
			model.SeverityHigh:     0,
			model.SeverityCritical: 0,
		},
		TotalCounter: 1,
	},
	ScannedPaths: []string{
		"./",
	},
}<|MERGE_RESOLUTION|>--- conflicted
+++ resolved
@@ -354,7 +354,6 @@
 	},
 }
 
-<<<<<<< HEAD
 var queryCriticalCLI = model.QueryResult{
 	QueryName:                   "Run Block Injection",
 	QueryID:                     "20f14e1a-a899-4e79-9f09-b6a84cd4649b",
@@ -377,7 +376,8 @@
 		},
 	},
 	CWE: "",
-=======
+}
+
 // SummaryMockCWE a summary to be used with cwe field complete
 var SummaryMockCWE = model.Summary{
 	Counters: model.Counters{
@@ -430,7 +430,6 @@
 	LatestVersion: model.Version{
 		Latest: true,
 	},
->>>>>>> 8180f1e8
 }
 
 // ComplexSummaryMock a summary with more results to be used without running kics scan
