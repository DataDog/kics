--- conflicted
+++ resolved
@@ -267,11 +267,8 @@
 		map[string]bool{},
 		60,
 		true,
-<<<<<<< HEAD
 		true,
-=======
 		1,
->>>>>>> 49ce52aa
 	)
 	require.Nil(t, err)
 	require.NotNil(t, inspector)
