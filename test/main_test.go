--- conflicted
+++ resolved
@@ -53,12 +53,9 @@
 		"../assets/queries/ansible/aws":                     {FileKind: []model.FileKind{model.KindYAML}, Platform: "ansible"},
 		"../assets/queries/ansible/gcp":                     {FileKind: []model.FileKind{model.KindYAML}, Platform: "ansible"},
 		"../assets/queries/ansible/azure":                   {FileKind: []model.FileKind{model.KindYAML}, Platform: "ansible"},
-<<<<<<< HEAD
 		"../assets/queries/ansible/general":                 {FileKind: []model.FileKind{model.KindYAML}, Platform: "ansible"},
-=======
 		"../assets/queries/ansible/config":                  {FileKind: []model.FileKind{model.KindCFG}, Platform: "ansible"},
 		"../assets/queries/ansible/hosts":                   {FileKind: []model.FileKind{model.KindINI, model.KindYAML}, Platform: "ansible"},
->>>>>>> b4aa92e4
 		"../assets/queries/dockerfile":                      {FileKind: []model.FileKind{model.KindDOCKER}, Platform: "dockerfile"},
 		"../assets/queries/dockerCompose":                   {FileKind: []model.FileKind{model.KindYAML}, Platform: "dockerCompose"},
 		"../assets/queries/openAPI/general":                 {FileKind: []model.FileKind{model.KindYAML, model.KindJSON}, Platform: "openAPI"},
