--- conflicted
+++ resolved
@@ -25,20 +25,13 @@
 
 var (
 	queriesPaths = map[string]model.FileKind{
-<<<<<<< HEAD
-		"../assets/queries/terraform/aws":   model.KindTerraform,
-		"../assets/queries/terraform/azure": model.KindTerraform,
-		"../assets/queries/terraform/gcp":   model.KindTerraform,
-		"../assets/queries/k8s":             model.KindYAML,
-		"../assets/queries/dockerfile":      model.KindDOCKER,
-=======
 		"../assets/queries/terraform/aws":            model.KindTerraform,
 		"../assets/queries/terraform/azure":          model.KindTerraform,
 		"../assets/queries/terraform/gcp":            model.KindTerraform,
+		"../assets/queries/k8s":                      model.KindYAML,
+		"../assets/queries/dockerfile":               model.KindDOCKER,
 		"../assets/queries/terraform/github":         model.KindTerraform,
 		"../assets/queries/terraform/kubernetes_pod": model.KindTerraform,
-		"../assets/queries/k8s":                      model.KindYAML,
->>>>>>> 6c59365f
 	}
 )
 
