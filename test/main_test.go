package test

import (
	"fmt"
	"net/url"
	"os"
	"path"
	"path/filepath"
	"strings"
	"testing"

	"github.com/Checkmarx/kics/assets"
	"github.com/Checkmarx/kics/pkg/engine/source"
	"github.com/Checkmarx/kics/pkg/kics"
	"github.com/Checkmarx/kics/pkg/model"
	"github.com/Checkmarx/kics/pkg/parser"
<<<<<<< HEAD
	ansibleConfigParser "github.com/Checkmarx/kics/pkg/parser/ansible/ini/config"
=======
	ansibleHostsParser "github.com/Checkmarx/kics/pkg/parser/ansible/ini/hosts"
>>>>>>> 73825419
	buildahParser "github.com/Checkmarx/kics/pkg/parser/buildah"
	dockerParser "github.com/Checkmarx/kics/pkg/parser/docker"
	protoParser "github.com/Checkmarx/kics/pkg/parser/grpc"
	jsonParser "github.com/Checkmarx/kics/pkg/parser/json"
	terraformParser "github.com/Checkmarx/kics/pkg/parser/terraform"
	yamlParser "github.com/Checkmarx/kics/pkg/parser/yaml"
	"github.com/Checkmarx/kics/pkg/utils"
	"github.com/google/uuid"
	"github.com/rs/zerolog/log"
	"github.com/stretchr/testify/require"
)

var (
	queriesPaths = map[string]model.QueryConfig{
		"../assets/queries/terraform/aws_bom":               {FileKind: []model.FileKind{model.KindTerraform, model.KindJSON}, Platform: "terraform"},
		"../assets/queries/terraform/aws":                   {FileKind: []model.FileKind{model.KindTerraform, model.KindJSON}, Platform: "terraform"},
		"../assets/queries/terraform/azure":                 {FileKind: []model.FileKind{model.KindTerraform, model.KindJSON}, Platform: "terraform"},
		"../assets/queries/terraform/gcp":                   {FileKind: []model.FileKind{model.KindTerraform, model.KindJSON}, Platform: "terraform"},
		"../assets/queries/terraform/gcp_bom":               {FileKind: []model.FileKind{model.KindTerraform, model.KindJSON}, Platform: "terraform"},
		"../assets/queries/terraform/github":                {FileKind: []model.FileKind{model.KindTerraform, model.KindJSON}, Platform: "terraform"},
		"../assets/queries/terraform/kubernetes":            {FileKind: []model.FileKind{model.KindTerraform, model.KindJSON}, Platform: "terraform"},
		"../assets/queries/terraform/general":               {FileKind: []model.FileKind{model.KindTerraform, model.KindJSON}, Platform: "terraform"},
		"../assets/queries/terraform/alicloud":              {FileKind: []model.FileKind{model.KindTerraform, model.KindJSON}, Platform: "terraform"},
		"../assets/queries/crossplane/aws":                  {FileKind: []model.FileKind{model.KindYAML}, Platform: "crossplane"},
		"../assets/queries/crossplane/azure":                {FileKind: []model.FileKind{model.KindYAML}, Platform: "crossplane"},
		"../assets/queries/crossplane/gcp":                  {FileKind: []model.FileKind{model.KindYAML}, Platform: "crossplane"},
		"../assets/queries/pulumi/aws":                      {FileKind: []model.FileKind{model.KindYAML}, Platform: "pulumi"},
		"../assets/queries/pulumi/gcp":                      {FileKind: []model.FileKind{model.KindYAML}, Platform: "pulumi"},
		"../assets/queries/pulumi/kubernetes":               {FileKind: []model.FileKind{model.KindYAML}, Platform: "pulumi"},
		"../assets/queries/pulumi/azure":                    {FileKind: []model.FileKind{model.KindYAML}, Platform: "pulumi"},
		"../assets/queries/k8s":                             {FileKind: []model.FileKind{model.KindYAML, model.KindJSON}, Platform: "k8s"},
		"../assets/queries/cloudFormation/aws":              {FileKind: []model.FileKind{model.KindYAML, model.KindJSON}, Platform: "cloudFormation"},
		"../assets/queries/cloudFormation/aws_bom":          {FileKind: []model.FileKind{model.KindYAML, model.KindJSON}, Platform: "cloudFormation"},
		"../assets/queries/cloudFormation/aws_sam":          {FileKind: []model.FileKind{model.KindYAML}, Platform: "cloudFormation"},
		"../assets/queries/ansible/aws":                     {FileKind: []model.FileKind{model.KindYAML}, Platform: "ansible"},
		"../assets/queries/ansible/gcp":                     {FileKind: []model.FileKind{model.KindYAML}, Platform: "ansible"},
		"../assets/queries/ansible/azure":                   {FileKind: []model.FileKind{model.KindYAML}, Platform: "ansible"},
<<<<<<< HEAD
		"../assets/queries/ansible/config":                  {FileKind: []model.FileKind{model.KindCFG}, Platform: "ansible"},
=======
		"../assets/queries/ansible/hosts":                   {FileKind: []model.FileKind{model.KindINI, model.KindYAML}, Platform: "ansible"},
>>>>>>> 73825419
		"../assets/queries/dockerfile":                      {FileKind: []model.FileKind{model.KindDOCKER}, Platform: "dockerfile"},
		"../assets/queries/dockerCompose":                   {FileKind: []model.FileKind{model.KindYAML}, Platform: "dockerCompose"},
		"../assets/queries/openAPI/general":                 {FileKind: []model.FileKind{model.KindYAML, model.KindJSON}, Platform: "openAPI"},
		"../assets/queries/openAPI/3.0":                     {FileKind: []model.FileKind{model.KindYAML, model.KindJSON}, Platform: "openAPI"},
		"../assets/queries/openAPI/2.0":                     {FileKind: []model.FileKind{model.KindYAML, model.KindJSON}, Platform: "openAPI"},
		"../assets/queries/azureResourceManager":            {FileKind: []model.FileKind{model.KindJSON}, Platform: "azureResourceManager"},
		"../assets/queries/googleDeploymentManager/gcp":     {FileKind: []model.FileKind{model.KindYAML}, Platform: "googleDeploymentManager"},
		"../assets/queries/googleDeploymentManager/gcp_bom": {FileKind: []model.FileKind{model.KindYAML}, Platform: "googleDeploymentManager"},
		"../assets/queries/grpc":                            {FileKind: []model.FileKind{model.KindPROTO}, Platform: "grpc"},
		"../assets/queries/buildah":                         {FileKind: []model.FileKind{model.KindBUILDAH}, Platform: "buildah"},
		"../assets/queries/serverlessFW":                    {FileKind: []model.FileKind{model.KindYAML, model.KindYML}, Platform: "serverlessFW"},
		"../assets/queries/knative":                         {FileKind: []model.FileKind{model.KindYAML}, Platform: "knative"},
		"../assets/queries/cicd/github":                     {FileKind: []model.FileKind{model.KindYAML}, Platform: "cicd"},
	}

	issueTypes = map[string]string{
		"MissingAttribute":   "",
		"IncorrectValue":     "",
		"RedundantAttribute": "",
		"BillOfMaterials":    "",
	}
)

const (
	scanID                  = "test_scan"
	BaseTestsScanPath       = "../assets/queries/"
	ExpectedResultsFilename = "positive_expected_result.json"
)

func TestMain(m *testing.M) {
	os.Exit(m.Run())
}

type queryEntry struct {
	dir      string
	kind     []model.FileKind
	platform string
}

func (q queryEntry) getSampleFiles(tb testing.TB, filePattern string) []string {
	var files []string
	for _, kinds := range q.kind {
		kindFiles, err := filepath.Glob(path.Join(q.dir, fmt.Sprintf(filePattern, strings.ToLower(string(kinds)))))
		positiveExpectedResultsFilepath := filepath.FromSlash(path.Join(q.dir, "test", ExpectedResultsFilename))
		for i, check := range kindFiles {
			if check == positiveExpectedResultsFilepath {
				kindFiles = append(kindFiles[:i], kindFiles[i+1:]...)
			}
		}
		require.Nil(tb, err)
		files = append(files, kindFiles...)
	}
	return files
}

func (q queryEntry) PositiveFiles(tb testing.TB) []string {
	return q.getSampleFiles(tb, "test/positive*.%s")
}

func (q queryEntry) NegativeFiles(tb testing.TB) []string {
	return q.getSampleFiles(tb, "test/negative*.%s")
}

func (q queryEntry) ExpectedPositiveResultFile() string {
	return filepath.FromSlash(path.Join(q.dir, "test", ExpectedResultsFilename))
}

func appendQueries(queriesDir []queryEntry, dirName string, kind []model.FileKind, platform string) []queryEntry {
	queriesDir = append(queriesDir, queryEntry{
		dir:      dirName,
		kind:     kind,
		platform: platform,
	})

	return queriesDir
}

func loadQueries(tb testing.TB) []queryEntry {
	var queriesDir []queryEntry

	for queriesPath, queryConfig := range queriesPaths {
		fs, err := os.ReadDir(queriesPath)
		require.Nil(tb, err)

		for _, f := range fs {
			f.Name()
			if f.IsDir() && f.Name() != "test" {
				queriesDir = appendQueries(queriesDir, filepath.FromSlash(path.Join(queriesPath, f.Name())), queryConfig.FileKind, queryConfig.Platform)
			} else {
				queriesDir = appendQueries(queriesDir, filepath.FromSlash(queriesPath), queryConfig.FileKind, queryConfig.Platform)
				break
			}
		}
	}
	return queriesDir
}

func getFileMetadatas(t testing.TB, filesPath []string) model.FileMetadatas {
	fileMetadatas := make(model.FileMetadatas, 0)
	for _, path := range filesPath {
		content, err := os.ReadFile(path)
		require.NoError(t, err)
		fileMetadatas = append(fileMetadatas, getFilesMetadatasWithContent(t, path, content)...)
	}
	return fileMetadatas
}

func getFilesMetadatasWithContent(t testing.TB, filePath string, content []byte) model.FileMetadatas {
	combinedParser := getCombinedParser()
	files := make(model.FileMetadatas, 0)

	for _, parser := range combinedParser {
		docs, err := parser.Parse(filePath, content)
		for _, document := range docs.Docs {
			require.NoError(t, err)
			files = append(files, model.FileMetadata{
				ID:                uuid.NewString(),
				ScanID:            scanID,
				Document:          kics.PrepareScanDocument(document, docs.Kind),
				LineInfoDocument:  document,
				OriginalData:      docs.Content,
				Kind:              docs.Kind,
				FilePath:          filePath,
				LinesOriginalData: utils.SplitLines(docs.Content),
				ResolvedFiles:     docs.ResolvedFiles,
			})
		}
	}
	return files
}

func getCombinedParser() []*parser.Parser {
	bd, _ := parser.NewBuilder().
		Add(&jsonParser.Parser{}).
		Add(&yamlParser.Parser{}).
		Add(terraformParser.NewDefault()).
		Add(&dockerParser.Parser{}).
		Add(&protoParser.Parser{}).
		Add(&buildahParser.Parser{}).
<<<<<<< HEAD
		Add(&ansibleConfigParser.Parser{}).
=======
		Add(&ansibleHostsParser.Parser{}).
>>>>>>> 73825419
		Build([]string{""}, []string{""})
	return bd
}

func getQueryContent(queryDir string) (string, error) {
	fullQueryPath := filepath.Join(queryDir, source.QueryFileName)
	content, err := getFileContent(fullQueryPath)
	return string(content), err
}

func getSampleContent(tb testing.TB, params *testCaseParamsType) ([]byte, error) {
	samplePath := checkSampleExistsAndGetPath(tb, params)
	return getFileContent(samplePath)
}

func getFileContent(filePath string) ([]byte, error) {
	return os.ReadFile(filePath)
}

func getSamplePath(tb testing.TB, params *testCaseParamsType) string {
	var samplePath string
	if params.samplePath != "" {
		samplePath = params.samplePath
	} else {
		samplePath = checkSampleExistsAndGetPath(tb, params)
	}
	return samplePath
}

func checkSampleExistsAndGetPath(tb testing.TB, params *testCaseParamsType) string {
	var samplePath string
	var globMatch string
	extensions := fileExtension[params.platform]
	for _, v := range extensions {
		joinedPathList, _ := filepath.Glob(filepath.Join(params.queryDir, fmt.Sprintf("test/positive*%s", v)))
		for _, path := range joinedPathList {
			globMatch = path
			_, err := os.Stat(path)
			if err == nil {
				samplePath = path
				break
			}
		}
	}
	require.False(tb, samplePath == "", "Sample not found in path: %s", globMatch)
	return samplePath
}

func sliceContains(s []string, str string) bool {
	for _, v := range s {
		if v == str {
			return true
		}
	}
	return false
}

func readLibrary(platform string) (source.RegoLibraries, error) {
	library := source.GetPathToCustomLibrary(platform, "./assets/libraries")

	libraryData, err := assets.GetEmbeddedLibraryData(strings.ToLower(platform))
	if err != nil {
		log.Debug().Msgf("Couldn't load input data for library of %s platform.", platform)
		libraryData = "{}"
	}

	if library != "default" {
		content, err := os.ReadFile(library)
		return source.RegoLibraries{
			LibraryCode:      string(content),
			LibraryInputData: libraryData,
		}, err
	}

	log.Debug().Msgf("Custom library not provided. Loading embedded library instead")

	// getting embedded library
	embeddedLibrary, errGettingEmbeddedLibrary := assets.GetEmbeddedLibrary(strings.ToLower(platform))

	return source.RegoLibraries{
		LibraryCode:      embeddedLibrary,
		LibraryInputData: libraryData,
	}, errGettingEmbeddedLibrary
}

func isValidURL(toTest string) bool {
	_, err := url.ParseRequestURI(toTest)
	if err != nil {
		return false
	}

	u, err := url.Parse(toTest)
	return err == nil && u.Scheme != "" && u.Host != ""
}

func getQueryFilter() *source.QueryInspectorParameters {
	return &source.QueryInspectorParameters{
		IncludeQueries: source.IncludeQueries{ByIDs: []string{}},
		ExcludeQueries: source.ExcludeQueries{ByIDs: []string{}, ByCategories: []string{}},
		InputDataPath:  "",
	}
}<|MERGE_RESOLUTION|>--- conflicted
+++ resolved
@@ -14,11 +14,8 @@
 	"github.com/Checkmarx/kics/pkg/kics"
 	"github.com/Checkmarx/kics/pkg/model"
 	"github.com/Checkmarx/kics/pkg/parser"
-<<<<<<< HEAD
 	ansibleConfigParser "github.com/Checkmarx/kics/pkg/parser/ansible/ini/config"
-=======
 	ansibleHostsParser "github.com/Checkmarx/kics/pkg/parser/ansible/ini/hosts"
->>>>>>> 73825419
 	buildahParser "github.com/Checkmarx/kics/pkg/parser/buildah"
 	dockerParser "github.com/Checkmarx/kics/pkg/parser/docker"
 	protoParser "github.com/Checkmarx/kics/pkg/parser/grpc"
@@ -56,11 +53,8 @@
 		"../assets/queries/ansible/aws":                     {FileKind: []model.FileKind{model.KindYAML}, Platform: "ansible"},
 		"../assets/queries/ansible/gcp":                     {FileKind: []model.FileKind{model.KindYAML}, Platform: "ansible"},
 		"../assets/queries/ansible/azure":                   {FileKind: []model.FileKind{model.KindYAML}, Platform: "ansible"},
-<<<<<<< HEAD
 		"../assets/queries/ansible/config":                  {FileKind: []model.FileKind{model.KindCFG}, Platform: "ansible"},
-=======
 		"../assets/queries/ansible/hosts":                   {FileKind: []model.FileKind{model.KindINI, model.KindYAML}, Platform: "ansible"},
->>>>>>> 73825419
 		"../assets/queries/dockerfile":                      {FileKind: []model.FileKind{model.KindDOCKER}, Platform: "dockerfile"},
 		"../assets/queries/dockerCompose":                   {FileKind: []model.FileKind{model.KindYAML}, Platform: "dockerCompose"},
 		"../assets/queries/openAPI/general":                 {FileKind: []model.FileKind{model.KindYAML, model.KindJSON}, Platform: "openAPI"},
@@ -200,11 +194,8 @@
 		Add(&dockerParser.Parser{}).
 		Add(&protoParser.Parser{}).
 		Add(&buildahParser.Parser{}).
-<<<<<<< HEAD
 		Add(&ansibleConfigParser.Parser{}).
-=======
 		Add(&ansibleHostsParser.Parser{}).
->>>>>>> 73825419
 		Build([]string{""}, []string{""})
 	return bd
 }
