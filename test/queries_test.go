--- conflicted
+++ resolved
@@ -226,11 +226,7 @@
 			ExcludeQueries: source.ExcludeQueries{ByIDs: []string{}, ByCategories: []string{}},
 			InputDataPath:  "",
 		},
-<<<<<<< HEAD
-		map[string]bool{}, 60, true, true)
-=======
-		map[string]bool{}, 60, true, 1)
->>>>>>> 49ce52aa
+		map[string]bool{}, 60, true,true, 1)
 
 	require.Nil(tb, err)
 	require.NotNil(tb, inspector)
