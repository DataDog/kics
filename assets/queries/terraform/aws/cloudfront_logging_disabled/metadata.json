{
  "id": "94690d79-b3b0-43de-b656-84ebef5753e5",
  "queryName": "CloudFront Logging Disabled",
  "severity": "MEDIUM",
  "category": "Observability",
<<<<<<< HEAD
  "descriptionText": "AWS CloudFront distributions must have logging enabled, which means the attribute 'logging_config' must be defined",
=======
  "descriptionText": "AWS CloudFront distributions should have logging enabled to collect all viewer requests, which means the attribute 'logging_config' should be defined",
>>>>>>> b05d111b
  "descriptionUrl": "https://registry.terraform.io/providers/hashicorp/aws/latest/docs/resources/cloudfront_distribution",
  "platform": "Terraform",
  "descriptionID": "9cf96455",
  "cloudProvider": "aws"
}<|MERGE_RESOLUTION|>--- conflicted
+++ resolved
@@ -3,11 +3,7 @@
   "queryName": "CloudFront Logging Disabled",
   "severity": "MEDIUM",
   "category": "Observability",
-<<<<<<< HEAD
-  "descriptionText": "AWS CloudFront distributions must have logging enabled, which means the attribute 'logging_config' must be defined",
-=======
   "descriptionText": "AWS CloudFront distributions should have logging enabled to collect all viewer requests, which means the attribute 'logging_config' should be defined",
->>>>>>> b05d111b
   "descriptionUrl": "https://registry.terraform.io/providers/hashicorp/aws/latest/docs/resources/cloudfront_distribution",
   "platform": "Terraform",
   "descriptionID": "9cf96455",
