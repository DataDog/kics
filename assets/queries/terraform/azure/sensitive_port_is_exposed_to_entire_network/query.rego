package Cx

getFieldName(field) = name {
	upper(field) == "NETWORK PORTS SECURITY"
	name = "azurerm_network_security_rule"
}

getResource(document, field) = resource {
	resource := document.resource[field]
}

getDocument([]) = document {
	document := input.document
}

getProtocol(resource) = protocol {
	protocol = resource.protocol
}

getProtocolList(protocol) = list {
	protocol == "*"
	list = ["TCP", "UDP", "Icmp"]
}

else = list {
	upper(protocol) == "TCP"
	list = ["TCP"]
}

else = list {
	upper(protocol) == "UDP"
	list = ["UDP"]
}

else = list {
	upper(protocol) == "ICMP"
	list = ["Icmp"]
}

containsDestinationPort(port, resource) = containing {
	regex.match(sprintf("(^|\\s|,)%d(-|,|$|\\s)", [port]), resource.destination_port_range)
	containing = true
}

else = containing {
	ports = split(resource.destination_port_range, ",")
	sublist = split(ports[var], "-")
	to_number(trim(sublist[0], " ")) <= port
	to_number(trim(sublist[1], " ")) >= port
	containing = true
}

isAccessibleFromEntireNetwork(resource) = accessible {
	endswith(resource.source_address_prefix, "/0")
	accessible = true
}

isAllowed(resource) = allowed {
	upper(resource.access) == "ALLOW"
	allowed = true
}

isTCPorUDP(protocol) = is {
	is = upper(protocol) != "ICMP"
}

CxPolicy[result] {
	#############	inputs
	portNumbers = [
		[22, "SSH"], # List of ports
		[23, "Telnet"],
		[25, "SMTP"],
		[53, "DNS"],
		[110, "POP3"],
		[135, "MSSQL Debugger"],
		[137, "NetBIOS Name Service"],
		[138, "NetBIOS Datagram Service"],
		[139, "NetBIOS Session Service"],
		[161, "SNMP"],
		[389, "LDAP"],
		[445, "Microsoft-DS"],
		[636, "LDAP SSL"],
		[1433, "MSSQL Server"],
		[1434, "MSSQL Browser"],
		[1521, "Oracl DB"],
		[2382, "SQL Server Analysis"],
		[2383, "SQL Server Analysis"],
		[2484, "Oracle DB SSL"],
		[3000, "Prevalent known internal port"],
		[3020, "CIFS / SMB"],
		[3306, "MySQL"],
		[3389, "Remote Desktop"],
		[4505, "SaltStack Master"],
		[4506, "SaltStack Master"],
		[5432, "PostgreSQL"],
		[5500, "VNC Listener"],
		[5900, "VNC Server"],
		[6379, "Redis"],
		[7000, "Cassandra Internode Communication"],
		[7001, "Cassandra"],
		[7199, "Cassandra Monitoring"],
		[8000, "Known internal web port"],
		[8080, "Known internal web port"],
		[8140, "Puppet Master"],
		[8888, "Cassandra OpsCenter Website"],
		[9000, "Hadoop Name Node"],
		[9042, "Cassandra Client"],
		[9090, "CiscoSecure, WebSM"],
		[9160, "Cassandra Thrift"],
		[9200, "Elastic Search"],
		[9300, "Elastic Search"],
		[11211, "Memcached"],
		[11214, "Memcached SSL"],
		[11215, "Memcached SSL"],
		[27017, "Mongo"],
		[27018, "Mongo Web Portal"],
		[61621, "Cassandra OpsCenter"],
	]

	field = getFieldName("Network Ports Security") # Category/service used

<<<<<<< HEAD
	#############	document and resource
=======
CxPolicy [ result ] {

#############	inputs
    portNumbers =	[									# List of ports
                    [22, "SSH"],
    				[23, "Telnet"],
                    [25, "SMTP"],
                    [53, "DNS"],
                    [110, "POP3"],
                    [135, "MSSQL Debugger"],
                    [137, "NetBIOS Name Service"],
                    [138, "NetBIOS Datagram Service"],
                    [139, "NetBIOS Session Service"],
                    [161, "SNMP"],
                    [389, "LDAP"],
                    [445, "Microsoft-DS"],
                    [636, "LDAP SSL"],
                    [1433, "MSSQL Server"],
                    [1434, "MSSQL Browser"],
                    [1521, "Oracl DB"],
                    [2382, "SQL Server Analysis"],
                    [2383, "SQL Server Analysis"],
                    [2484, "Oracle DB SSL"],
                    [3000, "Prevalent known internal port"],
                    [3020, "CIFS / SMB"],
                    [3306, "MySQL"],
                    [3389, "Remote Desktop"],
                    [4505, "SaltStack Master"],
                    [4506, "SaltStack Master"],
                    [5432, "PostgreSQL"],
                    [5500, "VNC Listener"],
                    [5900, "VNC Server"],
                    [6379, "Redis"],
                    [7000, "Cassandra Internode Communication"],
                    [7001, "Cassandra"],
                    [7199, "Cassandra Monitoring"],
    				[8000, "Known internal web port"],
    				[8080, "Known internal web port"],
                    [8140, "Puppet Master"],
                    [8888, "Cassandra OpsCenter Website"],
                    [9000, "Hadoop Name Node"],
                    [9042, "Cassandra Client"],
                    [9090, "CiscoSecure, WebSM"],
                    [9160, "Cassandra Thrift"],
                    [9200, "Elastic Search"],
                    [9300, "Elastic Search"],
                    [11211, "Memcached"],
                    [11214, "Memcached SSL"],
                    [11215, "Memcached SSL"],
                    [27017, "Mongo"],
                    [27018, "Mongo Web Portal"],
                    [61621, "Cassandra OpsCenter"]
                    ]

    field = getFieldName("Network Ports Security")		# Category/service used

#############	document and resource
>>>>>>> d35398af
	document := getDocument([])[i]
	resource := getResource(document, field)[var0]

	#############	get relevant fields
	portNumber = portNumbers[j][0]
	portName = portNumbers[j][1]
	protocolList = getProtocolList(getProtocol(resource))
	protocol = protocolList[k]

	#############	Checks
	isAllowed(resource)
<<<<<<< HEAD
	isAccessibleFromEntireNetwork(resource)
	containsDestinationPort(portNumber, resource)
	isTCPorUDP(protocol)

	#############	Result
	result := {
		"documentId": input.document[i].id,
		"searchKey": sprintf("%s[%s].destination_port_range", [field, var0]),
		"issueType": "IncorrectValue",
		"keyExpectedValue": sprintf("%s (%s:%d) should not be allowed in %s[%s]", [portName, protocol, portNumber, field, var0]),
		"keyActualValue": sprintf("%s (%s:%d) is allowed in %s[%s]", [portName, protocol, portNumber, field, var0]),
	}
=======
    isAccessibleFromEntireNetwork(resource)
    containsDestinationPort(portNumber, resource)
    isTCPorUDP(protocol)

#############	Result
    result := {
                "documentId":       input.document[i].id,
                "searchKey":        sprintf("%s[%s].destination_port_range", [field, var0]),
                "searchValue":      sprintf("%s,%d", [protocol, portNumber]),
                "issueType":        "IncorrectValue",
                "keyExpectedValue": sprintf("%s (%s:%d) should not be allowed in %s[%s]", [portName, protocol, portNumber, field, var0]),
                "keyActualValue":   sprintf("%s (%s:%d) is allowed in %s[%s]", [portName, protocol, portNumber, field, var0])
              }
>>>>>>> d35398af
}<|MERGE_RESOLUTION|>--- conflicted
+++ resolved
@@ -119,67 +119,7 @@
 
 	field = getFieldName("Network Ports Security") # Category/service used
 
-<<<<<<< HEAD
 	#############	document and resource
-=======
-CxPolicy [ result ] {
-
-#############	inputs
-    portNumbers =	[									# List of ports
-                    [22, "SSH"],
-    				[23, "Telnet"],
-                    [25, "SMTP"],
-                    [53, "DNS"],
-                    [110, "POP3"],
-                    [135, "MSSQL Debugger"],
-                    [137, "NetBIOS Name Service"],
-                    [138, "NetBIOS Datagram Service"],
-                    [139, "NetBIOS Session Service"],
-                    [161, "SNMP"],
-                    [389, "LDAP"],
-                    [445, "Microsoft-DS"],
-                    [636, "LDAP SSL"],
-                    [1433, "MSSQL Server"],
-                    [1434, "MSSQL Browser"],
-                    [1521, "Oracl DB"],
-                    [2382, "SQL Server Analysis"],
-                    [2383, "SQL Server Analysis"],
-                    [2484, "Oracle DB SSL"],
-                    [3000, "Prevalent known internal port"],
-                    [3020, "CIFS / SMB"],
-                    [3306, "MySQL"],
-                    [3389, "Remote Desktop"],
-                    [4505, "SaltStack Master"],
-                    [4506, "SaltStack Master"],
-                    [5432, "PostgreSQL"],
-                    [5500, "VNC Listener"],
-                    [5900, "VNC Server"],
-                    [6379, "Redis"],
-                    [7000, "Cassandra Internode Communication"],
-                    [7001, "Cassandra"],
-                    [7199, "Cassandra Monitoring"],
-    				[8000, "Known internal web port"],
-    				[8080, "Known internal web port"],
-                    [8140, "Puppet Master"],
-                    [8888, "Cassandra OpsCenter Website"],
-                    [9000, "Hadoop Name Node"],
-                    [9042, "Cassandra Client"],
-                    [9090, "CiscoSecure, WebSM"],
-                    [9160, "Cassandra Thrift"],
-                    [9200, "Elastic Search"],
-                    [9300, "Elastic Search"],
-                    [11211, "Memcached"],
-                    [11214, "Memcached SSL"],
-                    [11215, "Memcached SSL"],
-                    [27017, "Mongo"],
-                    [27018, "Mongo Web Portal"],
-                    [61621, "Cassandra OpsCenter"]
-                    ]
-
-    field = getFieldName("Network Ports Security")		# Category/service used
-
-#############	document and resource
->>>>>>> d35398af
 	document := getDocument([])[i]
 	resource := getResource(document, field)[var0]
 
@@ -191,7 +131,6 @@
 
 	#############	Checks
 	isAllowed(resource)
-<<<<<<< HEAD
 	isAccessibleFromEntireNetwork(resource)
 	containsDestinationPort(portNumber, resource)
 	isTCPorUDP(protocol)
@@ -200,23 +139,9 @@
 	result := {
 		"documentId": input.document[i].id,
 		"searchKey": sprintf("%s[%s].destination_port_range", [field, var0]),
+		"searchValue": sprintf("%s,%d", [protocol, portNumber]),
 		"issueType": "IncorrectValue",
 		"keyExpectedValue": sprintf("%s (%s:%d) should not be allowed in %s[%s]", [portName, protocol, portNumber, field, var0]),
 		"keyActualValue": sprintf("%s (%s:%d) is allowed in %s[%s]", [portName, protocol, portNumber, field, var0]),
 	}
-=======
-    isAccessibleFromEntireNetwork(resource)
-    containsDestinationPort(portNumber, resource)
-    isTCPorUDP(protocol)
-
-#############	Result
-    result := {
-                "documentId":       input.document[i].id,
-                "searchKey":        sprintf("%s[%s].destination_port_range", [field, var0]),
-                "searchValue":      sprintf("%s,%d", [protocol, portNumber]),
-                "issueType":        "IncorrectValue",
-                "keyExpectedValue": sprintf("%s (%s:%d) should not be allowed in %s[%s]", [portName, protocol, portNumber, field, var0]),
-                "keyActualValue":   sprintf("%s (%s:%d) is allowed in %s[%s]", [portName, protocol, portNumber, field, var0])
-              }
->>>>>>> d35398af
 }