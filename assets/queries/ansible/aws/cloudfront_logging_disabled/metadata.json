--- conflicted
+++ resolved
@@ -3,11 +3,7 @@
   "queryName": "CloudFront Logging Disabled",
   "severity": "MEDIUM",
   "category": "Observability",
-<<<<<<< HEAD
-  "descriptionText": "AWS CloudFront distributions must have logging enabled, which means the attribute 'logging' must be defined with 'enabled' set to true",
-=======
   "descriptionText": "AWS CloudFront distributions should have logging enabled to collect all viewer requests, which means the attribute 'logging' should be defined with 'enabled' set to true",
->>>>>>> b05d111b
   "descriptionUrl": "https://docs.ansible.com/ansible/latest/collections/community/aws/cloudfront_distribution_module.html",
   "platform": "Ansible",
   "descriptionID": "1bfc2dfd",
