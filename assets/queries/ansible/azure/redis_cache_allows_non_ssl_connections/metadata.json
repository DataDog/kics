{
  "id": "869e7fb4-30f0-4bdb-b360-ad548f337f2f",
  "queryName": "Redis Cache Allows Non SSL Connections",
  "severity": "MEDIUM",
<<<<<<< HEAD
  "category": "Insecure Configurations",
  "descriptionText": "Redis Cache resource should not allow non-SSL connections.",
=======
  "category": "Encryption",
  "descriptionText": "Redis Cache resources should not allow non-SSL connections.",
>>>>>>> 85ff3d86
  "descriptionUrl": "https://docs.ansible.com/ansible/latest/collections/azure/azcollection/azure_rm_rediscache_module.html",
  "platform": "Ansible",
  "descriptionID": "31e56819",
  "cloudProvider": "azure"
}<|MERGE_RESOLUTION|>--- conflicted
+++ resolved
@@ -2,13 +2,8 @@
   "id": "869e7fb4-30f0-4bdb-b360-ad548f337f2f",
   "queryName": "Redis Cache Allows Non SSL Connections",
   "severity": "MEDIUM",
-<<<<<<< HEAD
   "category": "Insecure Configurations",
-  "descriptionText": "Redis Cache resource should not allow non-SSL connections.",
-=======
-  "category": "Encryption",
-  "descriptionText": "Redis Cache resources should not allow non-SSL connections.",
->>>>>>> 85ff3d86
+  "descriptionText": "Check if any Redis Cache resource allows non-SSL connections.",
   "descriptionUrl": "https://docs.ansible.com/ansible/latest/collections/azure/azcollection/azure_rm_rediscache_module.html",
   "platform": "Ansible",
   "descriptionID": "31e56819",
