package Cx

getFieldName(field) = name {
	upper(field) == "NETWORK PORTS SECURITY"
	name := "azure_rm_securitygroup"
}

getProtocol(resource) = protocol {
	protocol := resource.protocol
}

getProtocolList(protocol) = list {
	protocol == "*"
	list := ["TCP", "UDP", "Icmp"]
}

else = list {
	upper(protocol) == "TCP"
	list := ["TCP"]
}

else = list {
	upper(protocol) == "UDP"
	list := ["UDP"]
}

else = list {
	upper(protocol) == "ICMP"
	list := ["Icmp"]
}

containsDestinationPort(port, resource) = containing {
	is_string(resource.destination_port_range)
	containing := containsDP(port, resource.destination_port_range)
}

else = containing {
	is_array(resource.destination_port_range)
	containing := containsDP(port, resource.destination_port_range[i])
}

containsDP(port, dpr) = containing {
	regex.match(sprintf("(^|\\s|,)%d(-|,|$|\\s)", [port]), dpr)
	containing := true
}

else = containing {
	ports = split(dpr, ",")
	sublist = split(ports[var], "-")
	to_number(trim(sublist[0], " ")) <= port
	to_number(trim(sublist[1], " ")) >= port
	containing := true
}

isAccessibleFromEntireNetwork(resource) = accessible {
	endswith(resource.source_address_prefix, "/0")
	accessible := true
}

isAllowed(resource) = allowed {
	upper(resource.access) == "ALLOW"
	allowed := true
}

isTCPorUDP(protocol) = is {
	is := upper(protocol) != "ICMP"
}

CxPolicy[result] {
	#############	inputs
	portNumbers := [
		[22, "SSH"], # List of ports
		[23, "Telnet"],
		[25, "SMTP"],
		[53, "DNS"],
		[110, "POP3"],
		[135, "MSSQL Debugger"],
		[137, "NetBIOS Name Service"],
		[138, "NetBIOS Datagram Service"],
		[139, "NetBIOS Session Service"],
		[161, "SNMP"],
		[445, "Microsoft-DS"],
		[636, "LDAP SSL"],
		[1433, "MSSQL Server"],
		[1434, "MSSQL Browser"],
		[2382, "SQL Server Analysis"],
		[2383, "SQL Server Analysis"],
		[2484, "Oracle DB SSL"],
		[3000, "Prevalent known internal port"],
		[3020, "CIFS / SMB"],
		[3306, "MySQL"],
		[3389, "Remote Desktop"],
		[4506, "SaltStack Master"],
		[5432, "PostgreSQL"],
		[5500, "VNC Listener"],
		[5900, "VNC Server"],
		[7001, "Cassandra"],
		[8000, "Known internal web port"],
		[8080, "Known internal web port"],
		[8140, "Puppet Master"],
		[9000, "Hadoop Name Node"],
		[9090, "CiscoSecure, WebSM"],
		[11214, "Memcached SSL"],
		[11215, "Memcached SSL"],
		[27018, "Mongo Web Portal"],
		[61621, "Cassandra OpsCenter"],
	]

	field := getFieldName("Network Ports Security") # Category/service used

	#############	document and resource
	document := input.document[i]
	tasks := getTasks(document)
	task := tasks[t]

	resource := task[field].rules[r]
	sgName := task.name
	ruleName := resource.name

	#############	get relevant fields
	portNumber := portNumbers[j][0]
	portName := portNumbers[j][1]
	protocolList := getProtocolList(getProtocol(resource))
	protocol := protocolList[k]

	#############	Checks
	isAllowed(resource)
<<<<<<< HEAD
	isAccessibleFromEntireNetwork(resource)
	containsDestinationPort(portNumber, resource)
	isTCPorUDP(protocol)

	#############	Result
	result := {
		"documentId": input.document[i].id,
		"searchKey": sprintf("name={{%s}}.{{%s}}.rules.name={{%s}}.destination_port_range", [sgName, field, ruleName]),
		"issueType": "IncorrectValue",
		"keyExpectedValue": sprintf("%s (%s:%d) should not be allowed in %s.%s.rules", [portName, protocol, portNumber, ruleName, field]),
		"keyActualValue": sprintf("%s (%s:%d) is allowed in %s.%s.rules", [portName, protocol, portNumber, ruleName, field]),
	}
=======
    isAccessibleFromEntireNetwork(resource)
    containsDestinationPort(portNumber, resource)
    isTCPorUDP(protocol)

#############	Result
    result := {
                "documentId":       input.document[i].id,
                "searchKey":        sprintf("name={{%s}}.{{%s}}.rules.name={{%s}}.destination_port_range", [sgName, field, ruleName]),
                "searchValue":      sprintf("%s,%d", [protocol, portNumber]),
                "issueType":        "IncorrectValue",
                "keyExpectedValue": sprintf("%s (%s:%d) should not be allowed in %s.%s.rules", [portName, protocol, portNumber, ruleName, field]),
                "keyActualValue":   sprintf("%s (%s:%d) is allowed in %s.%s.rules", [portName, protocol, portNumber, ruleName, field])
              }
>>>>>>> d35398af
}

getTasks(document) = result {
	result := [body | playbook := document.playbooks[0]; body := playbook.tasks]
	count(result) != 0
} else = result {
	result := [body | playbook := document.playbooks[_]; body := playbook]
	count(result) != 0
}<|MERGE_RESOLUTION|>--- conflicted
+++ resolved
@@ -125,7 +125,6 @@
 
 	#############	Checks
 	isAllowed(resource)
-<<<<<<< HEAD
 	isAccessibleFromEntireNetwork(resource)
 	containsDestinationPort(portNumber, resource)
 	isTCPorUDP(protocol)
@@ -134,25 +133,11 @@
 	result := {
 		"documentId": input.document[i].id,
 		"searchKey": sprintf("name={{%s}}.{{%s}}.rules.name={{%s}}.destination_port_range", [sgName, field, ruleName]),
+		"searchValue": sprintf("%s,%d", [protocol, portNumber]),
 		"issueType": "IncorrectValue",
 		"keyExpectedValue": sprintf("%s (%s:%d) should not be allowed in %s.%s.rules", [portName, protocol, portNumber, ruleName, field]),
 		"keyActualValue": sprintf("%s (%s:%d) is allowed in %s.%s.rules", [portName, protocol, portNumber, ruleName, field]),
 	}
-=======
-    isAccessibleFromEntireNetwork(resource)
-    containsDestinationPort(portNumber, resource)
-    isTCPorUDP(protocol)
-
-#############	Result
-    result := {
-                "documentId":       input.document[i].id,
-                "searchKey":        sprintf("name={{%s}}.{{%s}}.rules.name={{%s}}.destination_port_range", [sgName, field, ruleName]),
-                "searchValue":      sprintf("%s,%d", [protocol, portNumber]),
-                "issueType":        "IncorrectValue",
-                "keyExpectedValue": sprintf("%s (%s:%d) should not be allowed in %s.%s.rules", [portName, protocol, portNumber, ruleName, field]),
-                "keyActualValue":   sprintf("%s (%s:%d) is allowed in %s.%s.rules", [portName, protocol, portNumber, ruleName, field])
-              }
->>>>>>> d35398af
 }
 
 getTasks(document) = result {
