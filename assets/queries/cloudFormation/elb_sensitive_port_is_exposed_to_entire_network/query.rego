--- conflicted
+++ resolved
@@ -152,24 +152,13 @@
 	portNumber = portRange[idx]
 	portName := portsMap[portNumber]
 
-<<<<<<< HEAD
 	##############	Result
 	result := {
 		"documentId": input.document[i].id,
 		"searchKey": sprintf("Resources.%s.SecurityGroupIngress", [secGroup.name]),
+		"searchValue": sprintf("%s,%d", [protocol, portNumber]),
 		"issueType": "IncorrectValue",
 		"keyExpectedValue": sprintf("%s (%s:%d) should not be allowed in %s load balancer %s", [portName, protocol, portNumber, elbType, elb.name]),
 		"keyActualValue": sprintf("%s (%s:%d) is allowed in %v load balancer %s", [portName, protocol, portNumber, elbType, elb.name]),
 	}
-=======
-  ##############	Result
-  result := {
-    "documentId": input.document[i].id,
-    "searchKey": sprintf("Resources.%s.SecurityGroupIngress", [secGroup["name"]]),
-    "searchValue": sprintf("%s,%d", [protocol, portNumber]),
-    "issueType": "IncorrectValue",
-    "keyExpectedValue": sprintf("%s (%s:%d) should not be allowed in %s load balancer %s", [portName, protocol, portNumber, elbType, elb["name"]]),
-    "keyActualValue": sprintf("%s (%s:%d) is allowed in %v load balancer %s", [portName, protocol, portNumber, elbType, elb["name"]])
-  }
->>>>>>> d35398af
 }