{
  "id": "de77cd9f-0e8b-46cc-b4a4-b6b436838642",
  "queryName": "CloudFront Logging Disabled",
  "severity": "MEDIUM",
  "category": "Observability",
<<<<<<< HEAD
  "descriptionText": "AWS CloudFront distributions must have logging enabled, which means the attribute 'DistributionConfig.Logging' must be defined",
=======
  "descriptionText": "AWS CloudFront distributions should have logging enabled to collect all viewer requests, which means the attribute 'DistributionConfig.Logging' should be defined",
>>>>>>> a2b0fbce
  "descriptionUrl": "https://docs.aws.amazon.com/AmazonCloudFront/latest/DeveloperGuide/logging-and-monitoring.html",
  "platform": "CloudFormation",
  "descriptionID": "3254d6d0",
  "cloudProvider": "aws"
}<|MERGE_RESOLUTION|>--- conflicted
+++ resolved
@@ -3,11 +3,7 @@
   "queryName": "CloudFront Logging Disabled",
   "severity": "MEDIUM",
   "category": "Observability",
-<<<<<<< HEAD
-  "descriptionText": "AWS CloudFront distributions must have logging enabled, which means the attribute 'DistributionConfig.Logging' must be defined",
-=======
   "descriptionText": "AWS CloudFront distributions should have logging enabled to collect all viewer requests, which means the attribute 'DistributionConfig.Logging' should be defined",
->>>>>>> a2b0fbce
   "descriptionUrl": "https://docs.aws.amazon.com/AmazonCloudFront/latest/DeveloperGuide/logging-and-monitoring.html",
   "platform": "CloudFormation",
   "descriptionID": "3254d6d0",
