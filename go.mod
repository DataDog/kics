--- conflicted
+++ resolved
@@ -38,11 +38,7 @@
 	github.com/xeipuuv/gojsonschema v1.2.0
 	github.com/yargevad/filepathx v1.0.0
 	github.com/zclconf/go-cty v1.12.1
-<<<<<<< HEAD
-	golang.org/x/net v0.3.1-0.20221206200815-1e63c2f08a10
-=======
 	golang.org/x/net v0.4.0
->>>>>>> c47c0c8c
 	golang.org/x/text v0.5.0
 	golang.org/x/tools v0.4.0
 	gopkg.in/yaml.v3 v3.0.1
@@ -204,31 +200,17 @@
 	gopkg.in/inf.v0 v0.9.1 // indirect
 	gopkg.in/ini.v1 v1.67.0 // indirect
 	gopkg.in/yaml.v2 v2.4.0 // indirect
-<<<<<<< HEAD
 	k8s.io/api v0.26.0
-	k8s.io/apiextensions-apiserver v0.24.2 // indirect
+	k8s.io/apiextensions-apiserver v0.25.2 // indirect
 	k8s.io/apimachinery v0.26.0
-	k8s.io/apiserver v0.24.2 // indirect
-	k8s.io/cli-runtime v0.24.2 // indirect
-	k8s.io/client-go v0.25.4
-	k8s.io/component-base v0.24.2 // indirect
-	k8s.io/klog/v2 v2.80.1 // indirect
-	k8s.io/kube-openapi v0.0.0-20221012153701-172d655c2280 // indirect
-	k8s.io/kubectl v0.24.2 // indirect
-	k8s.io/utils v0.0.0-20221107191617-1a15be271d1d // indirect
-=======
-	k8s.io/api v0.25.4
-	k8s.io/apiextensions-apiserver v0.25.2 // indirect
-	k8s.io/apimachinery v0.25.4
 	k8s.io/apiserver v0.25.2 // indirect
 	k8s.io/cli-runtime v0.25.2 // indirect
 	k8s.io/client-go v0.25.4
 	k8s.io/component-base v0.25.2 // indirect
-	k8s.io/klog/v2 v2.70.1 // indirect
-	k8s.io/kube-openapi v0.0.0-20220803162953-67bda5d908f1 // indirect
+	k8s.io/klog/v2 v2.80.1 // indirect
+	k8s.io/kube-openapi v0.0.0-20221012153701-172d655c2280 // indirect
 	k8s.io/kubectl v0.25.2 // indirect
-	k8s.io/utils v0.0.0-20220728103510-ee6ede2d64ed // indirect
->>>>>>> c47c0c8c
+	k8s.io/utils v0.0.0-20221107191617-1a15be271d1d // indirect
 	oras.land/oras-go v1.2.0 // indirect
 	sigs.k8s.io/controller-runtime v0.12.3
 	sigs.k8s.io/json v0.0.0-20220713155537-f223a00ba0e2 // indirect
