--- conflicted
+++ resolved
@@ -43,14 +43,8 @@
 	golang.org/x/text v0.12.0
 	golang.org/x/tools v0.11.1
 	gopkg.in/yaml.v3 v3.0.1
-<<<<<<< HEAD
-	helm.sh/helm/v3 v3.11.2
-	mvdan.cc/sh/v3 v3.6.0
-	github.com/relex/aini v1.5.0 
-=======
 	helm.sh/helm/v3 v3.12.2
 	mvdan.cc/sh/v3 v3.7.0
->>>>>>> e6fc11bd
 )
 
 require (
